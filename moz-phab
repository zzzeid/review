#!/usr/bin/env python3
# This Source Code Form is subject to the terms of the Mozilla Public
# License, v. 2.0. If a copy of the MPL was not distributed with this
# file, You can obtain one at http://mozilla.org/MPL/2.0/.

# coding=utf-8

"""
Wrapper around Phabricator's `arc` cli to support submission of a series of commits.

Goals:
- must only use standard libraries
- must be a single file for easy deployment
- should work on python 2.7 and python 3.5+
"""

import argparse
import base64
import calendar
import configparser
import datetime
import errno
import io
import json
import logging
import logging.handlers
import mimetypes
import os
import re
import signal
import ssl
import stat
import subprocess
import sys
import tempfile
import threading
import time
import traceback
import unicodedata
import urllib.request
import urllib.error
import urllib.parse
import uuid
from collections import namedtuple
from contextlib import contextmanager, suppress
from distutils.version import LooseVersion
from glob import glob
from shlex import quote
from shutil import which

# Known Issues
# - reordering, folding, etc commits doesn't result in the stack being updated
#   correctly on phabricator, or may outright fail due to dependency loops.
#   to address this we'll need to query phabricator's api directly and clear
#   dependencies prior to calling arc. we'd probably also have to
#   abandon revisions that are no longer part of the stack.  unfortunately
#   phabricator's api currently doesn't expose calls to do this.
# - commits with a description already modified by arc (ie. the follow the arc commit
#   description template with 'test plan', subscribers, etc) are not handled by this
#   script.  commits in this format should be detected and result in the commit being
#   rejected.  ideally this should extract the title, body, reviewers, and bug-id
#   from the arc template and reformat to the standard mozilla format.


# Environment Vars

DEBUG = bool(os.getenv("DEBUG"))
IS_WINDOWS = sys.platform == "win32"
HAS_ANSI = (
    not IS_WINDOWS
    and not os.getenv("NO_ANSI")
    and (
        (hasattr(sys.stdout, "isatty") and sys.stdout.isatty())
        or os.getenv("TERM", "") == "ANSI"
        or os.getenv("PYCHARM_HOSTED", "") == "1"
    )
)
SELF_FILE = os.getenv("UPDATE_FILE") if os.getenv("UPDATE_FILE") else __file__
# Switched off temporarily due to https://bugzilla.mozilla.org/show_bug.cgi?id=1565502
SHOW_SPINNER = False

# Constants and Globals

logger = logging.getLogger("moz-phab")
config = None
conduit = None

# Where to direct people when `arc` isn't installed.
GUIDE_URL = (
    "https://moz-conduit.readthedocs.io/en/latest/phabricator-user.html#quick-start"
)

GIT_COMMAND = ["git.exe" if IS_WINDOWS else "git"]
HOME_DIR = os.path.expanduser("~")

# ~/.mozbuild/moz-phab
MOZBUILD_PATH = os.path.join(
    os.environ.get("MOZBUILD_STATE_PATH", os.path.join(HOME_DIR, ".mozbuild")),
    "moz-phab",
)
LOG_FILE = os.path.join(MOZBUILD_PATH, "moz-phab.log")
LOG_MAX_SIZE = 1024 * 1024 * 50
LOG_BACKUPS = 5

# Arcanist
LIBPHUTIL_PATH = os.path.join(MOZBUILD_PATH, "libphutil")
ARC_PATH = os.path.join(MOZBUILD_PATH, "arcanist")
ARC_COMMAND = os.path.join(ARC_PATH, "bin", "arc.bat" if IS_WINDOWS else "arc")
ARC = [ARC_COMMAND]
INSTALL_CERT_MSG = (
    "You don't have credentials needed to access Phabricator.\n"
    "Please run the following command to configure moz-phab:\n\n"
    "   moz-phab install-certificate\n "
)
ARC_CONDUIT_ERROR = (
    {"matching": "install-certificate", "message": INSTALL_CERT_MSG},
    {"matching": "ERR-INVALID_AUTH", "message": "Server rejected your token."},
)
LIBPHUTIL_URL = "https://github.com/phacility/libphutil.git"
ARC_URL = "https://github.com/mozilla-conduit/arcanist.git"

# Auto-update
SELF_REPO = "mozilla-conduit/review"
SELF_UPDATE_FREQUENCY = 24 * 3  # hours
ARC_UPDATE_FREQUENCY = 24 * 7  # hours

# Environment names (display purposes only)
PHABRICATOR_URLS = {
    "https://phabricator.services.mozilla.com/": "Phabricator",
    "https://phabricator-dev.allizom.org/": "Phabricator-Dev",
}

DEFAULT_UPDATE_MESSAGE = "Revision updated."

# arc related consts.
ARC_COMMIT_DESC_TEMPLATE = """
{title}

Summary:
{body}

{depends_on}

Test Plan:

Reviewers: {reviewers}

Subscribers:

Bug #: {bug_id}
""".strip()
ARC_OUTPUT_REV_URL_RE = re.compile(r"^\s*Revision URI: (http.+)$", flags=re.MULTILINE)
ARC_DIFF_REV_RE = re.compile(
    r"^\s*Differential Revision:\s*https?://.+/D(\d+)\s*$", flags=re.MULTILINE
)

# If a commit body matches **all** of these, reject it.  This is to avoid the
# necessity to merge arc-style fields across an existing commit description
# and what we need to set.
ARC_REJECT_RE_LIST = [
    re.compile(r"^Summary:", flags=re.MULTILINE),
    re.compile(r"^Reviewers:", flags=re.MULTILINE),
]

# Bug and review regexs (from vct's commitparser)
BUG_ID_RE = re.compile(r"(?:(?:bug|b=)(?:\s*)(\d+)(?=\b))", flags=re.IGNORECASE)
LIST = r"[;,\/\\]\s*"
LIST_RE = re.compile(LIST)
IRC_NICK_CHARS = r"a-zA-Z0-9\-\_!"  # includes !, which is different from commitparser
IRC_NICK = r"#?[" + IRC_NICK_CHARS + "]+"
REVIEWERS_RE = (
    r"([\s(.\[;,])(r%s)("
    + IRC_NICK
    + r"(?:"
    + LIST
    + r"(?![a-z0-9.\-]+[=?])"
    + IRC_NICK
    + r")*)?"
)
ALL_REVIEWERS_RE = re.compile(REVIEWERS_RE % r"[=?]")
REQUEST_REVIEWERS_RE = re.compile(REVIEWERS_RE % r"[?]")
GRANTED_REVIEWERS_RE = re.compile(REVIEWERS_RE % r"=")
R_SPECIFIER_RE = re.compile(r"\br[=?]")
BLOCKING_REVIEWERS_RE = re.compile(r"\b(r!)([" + IRC_NICK_CHARS + ",]+)")

DEPENDS_ON_RE = re.compile(r"^\s*Depends on\s*D(\d+)\s*$", flags=re.MULTILINE)

MINIMUM_MERCURIAL_VERSION = LooseVersion("4.3.3")

MAX_TEXT_SIZE = 10 * 1024 * 1024
MAX_CONTEXT_SIZE = 4 * 1024 * 1024

NULL_SHA1 = "0" * 40

#
# Utilities
#


class SimpleCache:
    """Simple key/value store with all lowercase keys."""

    def __init__(self):
        self._cache = dict()

    def __contains__(self, key):
        return key.lower() in self._cache

    def get(self, key):
        return self._cache.get(key.lower())

    def set(self, key, value):
        self._cache[key.lower()] = value

    def delete(self, key):
        if key in self:
            del self._cache[key.lower()]

    def reset(self):
        self._cache = dict()


cache = SimpleCache()


def which_path(path):
    """Check if an executable is provided. Fall back to which if not.

    Args:
        path: (str) filename or path to check for an executable command

    Returns:
        The full path of a command or None.
    """
    if (
        os.path.exists(path)
        and os.access(path, os.F_OK | os.X_OK)
        and not os.path.isdir(path)
    ):
        return path

    return which(path)


def parse_zulu_time(timestamp):
    """Parse YYYY-MM-DDTHH:mm:SSZ date string, return as epoch seconds in local tz."""
    return calendar.timegm(time.strptime(timestamp, "%Y-%m-%dT%H:%M:%SZ"))


def check_call(command, **kwargs):
    # wrapper around subprocess.check_call with debug output
    logger.debug("$ %s" % " ".join(quote(s) for s in command))
    subprocess.check_call(command, **kwargs)


def check_call_by_line(command, cwd=None, never_log=False):
    # similar to check_call, yields for line-by-line processing
    logger.debug("$ %s" % " ".join(quote(s) for s in command))

    # Connecting the STDIN to the PIPE will make arc throw an exception on reading
    # user input
    process = subprocess.Popen(
        command,
        stdout=subprocess.PIPE,
        stdin=subprocess.PIPE,
        cwd=cwd,
        universal_newlines=True,
    )
    try:
        for line in iter(process.stdout.readline, ""):
            line = line.rstrip()
            if not never_log:
                logger.debug("> %s" % line)
            yield line
    finally:
        process.stdout.close()
        process.wait()

    if process.returncode:
        raise subprocess.CalledProcessError(process.returncode, command)


def check_output(
    command,
    cwd=None,
    split=True,
    strip=True,
    never_log=False,
    stdin=None,
    stderr=None,
    env=None,
    search_error=None,
    expect_binary=False,
):
    # wrapper around subprocess.check_output with debug output and splitting
    logger.debug("$ %s" % " ".join(quote(s) for s in command))
    kwargs = dict(cwd=cwd, stdin=stdin, stderr=stderr)
    if not expect_binary:
        kwargs["universal_newlines"] = True

    if env:
        kwargs["env"] = env

    try:
        output = subprocess.check_output(command, **kwargs)
    except subprocess.CalledProcessError as e:
        if search_error:
            for err in search_error:
                if err["matching"] in e.output:
                    logger.error(err["message"])

        logger.debug(e.output)
        raise CommandError(
            "command '%s' failed to complete successfully" % command[0], e.returncode
        )

    if expect_binary:
        logger.debug("%s bytes of data received" % len(output))
        return output

    if strip:
        output = output.rstrip()
    if output and not never_log:
        logger.debug(output)
    return output.splitlines() if split else output


def read_json_field(files, field_path):
    """Parses json files in turn returning value as per field_path, or None."""
    for filename in files:
        try:
            with open(filename, encoding="utf-8") as f:
                rc = json.load(f)
                for field_name in field_path:
                    if field_name not in rc:
                        rc = None
                        break
                    rc = rc[field_name]
                if not rc:
                    continue
                return rc
        except IOError as e:
            if e.errno == errno.ENOENT:
                continue
            raise
        except ValueError:
            continue
    return None


def prompt(question, options):
    if HAS_ANSI:
        question = "\033[33m%s\033[0m" % question
    prompt_options = list(options)
    prompt_options[0] = prompt_options[0].upper()
    prompt_str = "%s (%s)? " % (question, "/".join(prompt_options))

    options_map = {o[0].lower(): o for o in options}
    options_map[""] = options[0]
    while True:
        res = input(prompt_str)
        if len(res) > 1:
            res = res[0].lower()
        if res == chr(27):  # escape
            sys.exit(1)
        if res in options_map:
            return options_map[res]


def parse_config(config_list, filter_func=None):
    """Parses list with "name=value" strings.

    Args:
        config_list: A list of "name=value" strings
        filter_func: A function taking the parsing config name and value for each line.
            If the function returns True the config value will be included in the final
            dict.

    Returns: A dict containing parsed data.
    """
    result = dict()
    for line in config_list:
        # On Windows config file is likely to be cp1252 encoded, not UTF-8.
        if IS_WINDOWS:
            try:
                line = line.decode(encoding="cp1252").encode(encoding="UTF-8")
            except UnicodeDecodeError:
                pass

        name, value = line.split("=", 1)
        name = name.strip()
        value = value.strip()
        if filter_func is None or (callable(filter_func) and filter_func(name, value)):
            result[name] = value

    return result


def normalise_reviewer(reviewer, strip_group=True):
    """This provide a canonical form of the reviewer for comparison."""
    reviewer = reviewer.rstrip("!").lower()
    if strip_group:
        reviewer = reviewer.lstrip("#")
    return reviewer


@contextmanager
def temporary_file(content, encoding="utf-8"):
    f = tempfile.NamedTemporaryFile(delete=False, mode="w+", encoding=encoding)
    try:
        f.write(content)
        f.flush()
        f.close()
        yield f.name
    finally:
        os.remove(f.name)


# py2 doesn't handle SIGINT with background threads; hook up our own handler
# to allow background threads to check sig_int.triggered and stop.


class SigIntHandler(object):
    def __init__(self):
        self.triggered = False

    # noinspection PyUnusedLocal
    def signal_handler(self, sig, frame):
        self.triggered = True
        raise KeyboardInterrupt()


sig_int = SigIntHandler()
signal.signal(signal.SIGINT, sig_int.signal_handler)


class Spinner(threading.Thread):
    def __init__(self, message):
        super(Spinner, self).__init__()
        self.message = message
        self.daemon = True
        self.running = False

    def run(self):
        self.running = True

        if not HAS_ANSI:
            sys.stdout.write("%s  " % self.message)

        spinner = ["-", "\\", "|", "/"]
        spin = 0
        try:
            while self.running:
                if HAS_ANSI:
                    sys.stdout.write("%s %s\r" % (self.message, spinner[spin]))
                else:
                    sys.stdout.write(chr(8) + spinner[spin])
                sys.stdout.flush()
                spin = (spin + 1) % len(spinner)
                time.sleep(0.2)
        finally:
            if HAS_ANSI:
                sys.stdout.write("\r\033[K")
            else:
                sys.stdout.write(chr(8) + " \n")
            sys.stdout.flush()


@contextmanager
def wait_message(message):
    if not SHOW_SPINNER:
        yield
        return

    spinner = Spinner(message)
    spinner.start()
    try:
        yield
    finally:
        spinner.running = False
        spinner.join()
        if sig_int.triggered:
            print("Cancelled")
            sys.exit(3)


class Error(Exception):
    """Errors thrown explictly by this script; won't generate a stack trace."""


class NotFoundError(Exception):
    """Errors raised when node is not found."""


class NonLinearException(Exception):
    """Errors raised when multiple children or parents found."""


class CommandError(Exception):
    status = None

    def __init__(self, msg="", status=1):
        self.status = status
        super(CommandError, self).__init__(msg)


class ConduitAPIError(Error):
    """Raised when the Phabricator Conduit API returns an error response."""


#
# Configuration
#


class Config(object):
    def __init__(self, should_access_file=True):
        self._filename = os.path.join(HOME_DIR, ".moz-phab-config")
        self.name = "~/.moz-phab-config"  # human-readable name

        # Default values.
        defaults = """
            [ui]
            no_ansi = False

            [vcs]
            safe_mode = False

            [git]
            remote =

            [submit]
            auto_submit = False
            always_blocking = False
            warn_untracked = True

            [patch]
            apply_to = base
            create_bookmark = True
            always_full_stack = False

            [updater]
            self_last_check = 0
            arc_last_check = 0
            """

        self._config = configparser.ConfigParser()
        self._config.read_file(
            io.StringIO("\n".join([l.strip() for l in defaults.splitlines()]))
        )

        if self._config.has_section("arc"):
            self._config.remove_section("arc")

        if should_access_file:
            self._config.read([self._filename])

        self.no_ansi = self._config.getboolean("ui", "no_ansi")
        self.safe_mode = self._config.getboolean("vcs", "safe_mode")
        self.auto_submit = self._config.getboolean("submit", "auto_submit")
        self.always_blocking = self._config.getboolean("submit", "always_blocking")
        self.warn_untracked = self._config.getboolean("submit", "warn_untracked")
        self.apply_patch_to = self._config.get("patch", "apply_to")
        self.create_bookmark = self._config.getboolean("patch", "create_bookmark")
        self.always_full_stack = self._config.getboolean("patch", "always_full_stack")
        self.self_last_check = self._config.getint("updater", "self_last_check")
        self.arc_last_check = self._config.getint("updater", "arc_last_check")
        git_remote = self._config.get("git", "remote")
        self.git_remote = git_remote.replace(" ", "").split(",") if git_remote else []

        if should_access_file and not os.path.exists(self._filename):
            self.write()

        self.arc = None

    def _set(self, section, option, value):
        if not self._config.has_section(section):
            self._config.add_section(section)
        self._config.set(section, option, str(value))

    def write(self):
        if os.path.exists(self._filename):
            logger.debug("updating %s" % self._filename)
            self._set("submit", "auto_submit", self.auto_submit)
            self._set("patch", "always_full_stack", self.always_full_stack)
            self._set("updater", "self_last_check", self.self_last_check)
            self._set("updater", "arc_last_check", self.arc_last_check)

        else:
            logger.debug("creating %s" % self._filename)
            self._set("ui", "no_ansi", self.no_ansi)
            self._set("vcs", "safe_mode", self.safe_mode)
            self._set("git", "remote", ", ".join(self.git_remote))
            self._set("submit", "auto_submit", self.auto_submit)
            self._set("submit", "always_blocking", self.always_blocking)
            self._set("submit", "warn_untracked", self.warn_untracked)
            self._set("patch", "apply_to", self.apply_patch_to)
            self._set("patch", "create_bookmark", self.create_bookmark)
            self._set("patch", "always_full_stack", self.always_full_stack)

        with open(self._filename, "w", encoding="utf-8") as f:
            self._config.write(f)


#
# Conduit
#


def json_args_to_query_params(args):
    """Convert JSON arguments for Conduit API to query parameters.

    Args:
        args: JSON arguments.

    Returns:
        A list that contains query parameters as key-value pair tuple.

        The order of items in the list is important.
        An array `names = ['foo', 'bar']` is converted to
        `[('names[0]', 'foo'), ('names[1]', 'bar')` and it should be sent as
        `names[0]=foo&names[1]=bar`.
        If it's sent as `names[1]=foo&names[0]=bar`, it means an object
        `names = { 1: 'foo', 0: 'bar' }`.
    """
    params = []

    def convert(path, v):
        if type(v) == list:
            for (index, elem) in enumerate(v):
                convert("{}[{}]".format(path, index), elem)
        elif type(v) == dict:
            for (k, val) in v.items():
                convert("{}[{}]".format(path, k), val)
        else:
            params.append((path, str(v)))

    for key in sorted(args.keys()):
        convert(key, args[key])

    return params


class ConduitAPI:
    def __init__(self):
        self.repo = None

    def set_repo(self, repo):
        self.repo = repo

    @property
    def repo_phid(self):
        return self.repo.phid

    def load_api_token(self):
        """Return an API Token for the given repository.

        Returns:
            API Token string
        """
        token = read_json_field(
            [get_arcrc_path()], ["hosts", self.repo.api_url, "token"]
        )
        if not token:
            raise ConduitAPIError(INSTALL_CERT_MSG)
        return token

    def call(self, api_method, api_call_args):
        """Call Conduit API and return the JSON API call result.

        Args:
            api_method: The API method name to call, like 'differential.revision.edit'.
            api_call_args: JSON dict of call args to send.

        Returns:
            JSON API call result object

        Raises:
            ConduitAPIError if the API threw an error back at us.
        """
        url = urllib.parse.urljoin(self.repo.api_url, api_method)
        logger.debug("%s %s" % (url, api_call_args))

        api_call_params = json_args_to_query_params(api_call_args)
        api_call_params.append(("api.token", self.load_api_token()))

        # Manually concatenate query parameters because Conduit doesn't accept
        # URL encoded parameter names.
        api_call_args = api_call_args.copy()
        api_call_args["api.token"] = self.load_api_token()
        api_call_params = json_args_to_query_params(api_call_args)
        # TODO check if parse.quote requires encoding
        data = "&".join(
            [
                "{}={}".format(k, urllib.parse.quote(v.encode(encoding="utf-8")))
                for (k, v) in api_call_params
            ]
        ).encode(encoding="utf-8")

        output = urllib.request.urlopen(
            urllib.request.Request(url, data=data), timeout=30
        ).read()
        response = json.loads(output.decode("utf-8"))

        if response["error_code"] and response["error_info"]:
            raise ConduitAPIError(response["error_info"])

        return response["result"]

    def ping(self):
        """Sends a ping to the Phabricator server using `conduit.ping` API.

        Returns: `True` if no error, otherwise - `False`
        """
        try:
            self.call("conduit.ping", {})
        except ConduitAPIError as err:
            logger.error(err)
            return False
        except CommandError:
            return False
        return True

    def check(self):
        """Check if raw Conduit API can be used."""
        # Check if the cache file exists
        path = os.path.join(self.repo.dot_path, ".moz-phab_conduit-configured")
        if os.path.isfile(path):
            return True

        if self.ping():
            # Create the cache file
            with open(path, "a"):
                os.utime(path, None)
            return True

        return False

    def get_revisions(self, ids=None, phids=None):
        """Get revisions info from Phabricator.

        Args:
            ids - list of revision ids
            phids - list of revision phids

        Returns a list of revisions ordered by ids or phids
        """
        if (ids and phids) or (ids is None and phids is None):
            raise ValueError("Internal Error: Invalid args to get_revisions")

        # Initialise depending on if we're passed revision IDs or PHIDs.
        if ids:
            ids = [str(rev_id) for rev_id in ids]
            phids_by_id = dict(
                [
                    (rev_id, cache.get("rev-id-%s" % rev_id))
                    for rev_id in ids
                    if "rev-id-%s" % rev_id in cache
                ]
            )
            found_phids = list(phids_by_id.values())
            query_field = "ids"
            query_values = [
                int(rev_id) for rev_id in set(ids) - set(phids_by_id.keys())
            ]

        else:
            phids_by_id = {}
            found_phids = phids[:]
            query_field = "phids"
            query_values = set([phid for phid in phids if "rev-%s" % phid not in cache])

        # Revisions metadata keyed by PHID.
        revisions = dict(
            [
                (phid, cache.get("rev-%s" % phid))
                for phid in found_phids
                if "rev-%s" % phid in cache
            ]
        )

        # Query Phabricator if we don't have cached values for revisions.
        if query_values:
            api_call_args = {
                "constraints": {query_field: sorted(query_values)},
                "attachments": {"reviewers": True},
            }
            response = self.call("differential.revision.search", api_call_args)
            rev_list = response.get("data")

            for r in rev_list:
                phids_by_id[str(r["id"])] = r["phid"]
                revisions[r["phid"]] = r
                cache.set("rev-id-%s" % r["id"], r["phid"])
                cache.set("rev-%s" % r["phid"], r)

        # Return revisions in the same order requested.
        if ids:
            return [
                revisions[phids_by_id[rev_id]] for rev_id in ids if phids_by_id[rev_id]
            ]
        else:
            return [revisions[phid] for phid in phids]

    def get_diffs(self, phids):
        """Get diffs from Phabricator.

        Args:
            phids - a list of diff PHIDs to pull

        Returns a dict of diffs identified by their PHID
        """
        api_call_args = {
            "constraints": {"phids": phids},
            "attachments": {"commits": True},
        }
        response = self.call("differential.diff.search", api_call_args)
        diff_list = response.get("data", [])

        diff_dict = {}
        for d in diff_list:
            diff_dict[d["phid"]] = d

        return diff_dict

    def get_successor_phids(self, phid, include_abandoned=False):
        return self.get_related_phids(
            phid, relation="child", include_abandoned=include_abandoned
        )

    def get_ancestor_phids(self, phid, include_abandoned=False):
        return self.get_related_phids(
            phid, relation="parent", include_abandoned=include_abandoned
        )

    def get_related_phids(self, base_phid, relation="parent", include_abandoned=False):
        """Returns the list of PHIDs with direct dependency"""
        result = []

        def _get_related(phid):
            api_call_args = {"sourcePHIDs": [phid], "types": ["revision.%s" % relation]}
            edge = self.call("edge.search", api_call_args)
            if edge.get("data"):
                if len(edge["data"]) > 1:
                    raise NonLinearException()

                result.append(edge["data"][0]["destinationPHID"])
                _get_related(result[-1])

        _get_related(base_phid)

        if not result or include_abandoned:
            return result

        revisions = self.get_revisions(phids=result)
        return [
            r["phid"]
            for r in revisions
            if r["fields"]["status"]["value"] != "abandoned"
        ]

    def get_users(self, usernames):
        """Get users using the user.query API.

        Caches the result in the process.
        Returns a list of existing Phabricator users data.
        """
        to_collect = []
        users = []
        for user in usernames:
            u = user.rstrip("!")
            key = "user-%s" % u
            if key in cache:
                users.append(cache.get(key))
            else:
                to_collect.append(u)

        if not to_collect:
            return users

        api_call_args = {"usernames": to_collect}
        # We're using the deprecated user.query API as the user.search does not
        # provide the user availability information.
        # See https://phabricator.services.mozilla.com/conduit/method/user.query/
        response = self.call("user.query", api_call_args)
        for user in response:
            users.append(user)
            key = "user-%s" % user["userName"]
            cache.set(key, user)
            cache.set(user["phid"], key)

        return users

    def get_groups(self, slugs):
        to_collect = []
        groups = []
        for slug in slugs:
            s = slug.rstrip("!")
            key = "group-%s" % s
            if key in cache:
                groups.append(cache.get(key))
            else:
                to_collect.append(s)

        if not to_collect:
            return groups

        # See https://phabricator.services.mozilla.com/conduit/method/project.search/
        api_call_args = {"queryKey": "active", "constraints": {"slugs": to_collect}}
        response = self.call("project.search", api_call_args)
        for data in response.get("data"):
            group = dict(name=data["fields"]["slug"], phid=data["phid"])
            groups.append(group)
            key = "group-%s" % group["name"]
            cache.set(key, group)

        # projects might be received by an alias.
        maps = response["maps"]["slugMap"]
        for alias in maps.keys():
            name = normalise_reviewer(alias)
            group = dict(name=name, phid=maps[alias]["projectPHID"])
            key = "group-%s" % alias
            if key not in cache:
                groups.append(group)
                cache.set(key, group)

        return groups

    def create_revision(
        self, commit, title, summary, diff_phid, has_commit_reviewers, wip=False
    ):
        """Create a new revision in Phabricator."""
        transactions = [
            dict(type="title", value=title),
            dict(type="summary", value=summary),
        ]
        if has_commit_reviewers and not wip:
            update_revision_reviewers(transactions, commit)

        transactions.append(dict(type="bugzilla.bug-id", value=commit["bug-id"]))
        return self.edit_revision(
            transactions=transactions, diff_phid=diff_phid, wip=wip
        )

    def update_revision(
        self,
        commit,
        has_commit_reviewers,
        existing_reviewers,
        diff_phid=None,
        wip=False,
        comment=None,
    ):
        """Update an existing revision in Phabricator."""
        # Update the title and summary
        transactions = [
            dict(type="title", value=commit["title"]),
            dict(type="summary", value=strip_differential_revision(commit["body"])),
        ]

        # Add update comment
        if comment:
            transactions.append(dict(type="comment", value=comment))

        # Add reviewers only if revision lacks them
        if has_commit_reviewers and not wip:
            if not existing_reviewers:
                update_revision_reviewers(transactions, commit)

        # Update bug id if different
        revision = conduit.get_revisions(ids=[int(commit["rev-id"])])[0]
        if revision["fields"]["bugzilla.bug-id"] != commit["bug-id"]:
            transactions.append(dict(type="bugzilla.bug-id", value=commit["bug-id"]))

        return self.edit_revision(
            transactions=transactions,
            diff_phid=diff_phid,
            rev_id=commit["rev-id"],
            wip=wip,
        )

    def edit_revision(
        self, transactions=[], diff_phid=None, rev_id=None, wip=False, force_wip=False
    ):
        """Edit (create or update) a revision."""
        trans = list(transactions)
        # diff_phid is not present for changes in revision settings (like WIP)
        if diff_phid:
            trans.append(dict(type="update", value=diff_phid))

        if wip:
            set_wip_later = False
            if rev_id and not force_wip:
                # Set "changes planned" in a new request called after the update one.
                # Phab API validation would return with an error if "changes planned
                # would be set in the first API call.
                existing_revision = conduit.get_revisions(ids=[int(rev_id)])[0]
                set_wip_later = (
                    existing_revision["fields"]["status"]["value"] == "changes-planned"
                )

        if force_wip or wip and not set_wip_later:
            trans.append(dict(type="plan-changes", value="true"))

        api_call_args = dict(transactions=trans)

        if rev_id:
            api_call_args["objectIdentifier"] = rev_id

        revision = self.call("differential.revision.edit", api_call_args)
        if not revision:
            raise ConduitAPIError("Can't edit the revision.")

        if wip and set_wip_later:
            return self.edit_revision(rev_id=rev_id, force_wip=True)

        return revision

    def get_repository(self, call_sign):
        """Get the repository info from Phabricator."""
        key = "repo-%s" % call_sign
        if key in cache:
            return cache.get(key)

        api_call_args = dict(constraints=dict(callsigns=[call_sign]), limit=1)
        data = self.call("diffusion.repository.search", api_call_args)
        if not data.get("data"):
            raise NotFoundError("Repository %s not found" % call_sign)

        repo = data["data"][0]
        cache.set(key, repo)
        return repo

    def create_diff(self, changes, base_revision):
        api_call_args = dict(
            changes=changes,
            sourceMachine=self.repo.phab_url,
            sourceControlSystem=self.repo.phab_vcs,
            sourceControlPath="/",
            sourceControlBaseRevision=base_revision,
            creationMethod="moz-phab",
            lintStatus="none",
            unitStatus="none",
            repositoryPHID=self.repo.phid,
            sourcePath=self.repo.path,
            branch="HEAD",
        )
        return self.call("differential.creatediff", api_call_args)

    def set_diff_property(self, diff_id, commit, message):
        api_call_args = dict(
            diff_id=diff_id,
            name="local:commits",
            data=json.dumps(
                {
                    commit["node"]: {
                        "author": commit["author-name"],
                        "authorEmail": commit["author-email"],
                        "time": 0,
                        "summary": commit["title-preview"],
                        "message": message,
                        "commit": conduit.repo.get_public_node(commit["node"]),
                        "tree": commit["tree-hash"],
                        "parents": [conduit.repo.get_public_node(commit["parent"])],
                    }
                }
            ),
        )
        self.call("differential.setdiffproperty", api_call_args)

    def file_upload(self, data):
        if not data:
            return
        data_base64 = base64.standard_b64encode(data)
        return self.call("file.upload", dict(data_base64=data_base64.decode()))

    def whoami(self):
        if "whoami" in cache:
            return cache.get("whoami")

        who = self.call("user.whoami", {})
        cache.set("whoami", who)
        return who


conduit = ConduitAPI()


#
# Diff
#


class Diff:
    """Representation of the Diff used to submit to the Phabricator."""

    Hunk = namedtuple(
        "Hunk",
        [
            "old_off",
            "old_len",
            "new_off",
            "new_len",
            "old_eof_newline",
            "new_eof_newline",
            "added",
            "deleted",
            "corpus",
        ],
    )

    class Change:
        def __init__(self, path):
            self.old_mode = None
            self.cur_mode = None
            self.old_path = None
            self.cur_path = path
            self.away_paths = []
            self.kind = Diff.Kind("CHANGE")
            self.binary = False
            self.file_type = Diff.FileType("TEXT")
            self.uploads = []
            self.hunks = []

        @property
        def added(self):
            return sum(hunk.added for hunk in self.hunks)

        @property
        def deleted(self):
            return sum(hunk.deleted for hunk in self.hunks)

        def to_conduit(self, node):
            # Record upload information
            metadata = {}
            for upload in self.uploads:
                metadata["%s:binary-phid" % upload["type"]] = upload["phid"]
                metadata["%s:file:size" % upload["type"]] = len(upload["value"])
                metadata["%s:file:mime-type" % upload["type"]] = upload["mime"]

            # Translate hunks
            hunks = [
                {
                    "oldOffset": hunk.old_off,
                    "oldLength": hunk.old_len,
                    "newOffset": hunk.new_off,
                    "newLength": hunk.new_len,
                    "addLines": hunk.added,
                    "delLines": hunk.deleted,
                    "isMissingOldNewline": not hunk.old_eof_newline,
                    "isMissingNewNewline": not hunk.new_eof_newline,
                    "corpus": hunk.corpus,
                }
                for hunk in self.hunks
            ]

            old_props = {"unix:filemode": self.old_mode} if self.old_mode else {}
            cur_props = {"unix:filemode": self.cur_mode} if self.cur_mode else {}

            return {
                "metadata": metadata,
                "oldPath": self.old_path,
                "currentPath": self.cur_path,
                "awayPaths": self.away_paths,
                "oldProperties": old_props,
                "newProperties": cur_props,
                "commitHash": node,
                "type": self.kind.value,
                "fileType": self.file_type.value,
                "hunks": hunks,
            }

    class Kind:
        values = dict(
            ADD=1,
            CHANGE=2,
            DELETE=3,
            MOVE_AWAY=4,
            COPY_AWAY=5,
            MOVE_HERE=6,
            COPY_HERE=7,
            MULTICOPY=8,
        )

        def __init__(self, name):
            self.value = self.values[name]
            self.name = name

        def short(self):
            if self.name == "ADD":
                return "A "
            elif self.name == "CHANGE":
                return "M "
            elif self.name == "DELETE":
                return "D "
            elif self.name == "MOVE_AWAY":
                return "R>"
            elif self.name == "MOVE_HERE":
                return ">R"
            elif self.name == "COPY_AWAY":
                return "C>"
            elif self.name == "COPY_HERE":
                return ">C"
            elif self.name == "MULTICOPY":
                return "C*"

    class FileType:
        values = dict(
            TEXT=1,
            IMAGE=2,
            BINARY=3,
            DIRECTORY=4,  # Should never show up...
            SYMLINK=5,  # Support symlinks (do we care?)
            DELETED=6,
            NORMAL=7,
        )

        def __init__(self, name):
            self.value = self.values[name]
            self.name = name

    def __init__(self):
        # self.commit = commit
        self.changes = {}
        self.phid = None

    def change_for(self, path):
        if path not in self.changes:
            self.changes[path] = self.Change(path)
        return self.changes[path]

    def set_change_kind(self, change, kind, a_mode, b_mode, a_path, b_path):
        """Determine the correct kind from the letter."""
        if kind == "A":
            change.kind = self.Kind("ADD")
            change.cur_mode = b_mode

        elif kind == "D":
            change.kind = self.Kind("DELETE")
            change.old_mode = a_mode
            change.old_path = a_path

        elif kind == "M":
            change.kind = self.Kind("CHANGE")
            if a_mode != b_mode:
                change.old_mode = a_mode
                change.cur_mode = b_mode
            change.old_path = a_path
            assert change.old_path == change.cur_path

        elif kind == "R":
            change.kind = self.Kind("MOVE_HERE")
            if a_mode != b_mode:
                change.old_mode = a_mode
                change.cur_mode = b_mode

            change.old_path = a_path
            old = self.change_for(change.old_path)
            if old.kind.name in ["MOVE_AWAY", "COPY_AWAY"]:
                old.kind = self.Kind("MULTICOPY")
            elif old.kind.name != "MULTICOPY":
                old.kind = self.Kind("MOVE_AWAY")
            old.away_paths.append(change.cur_path)

        elif kind == "C":
            change.kind = self.Kind("COPY_HERE")
            if a_mode != b_mode:
                change.old_mode = a_mode
                change.cur_mode = b_mode

            change.old_path = a_path
            old = self.change_for(change.old_path)
            if old.kind.name == "MOVE_AWAY":
                old.kind = self.Kind("MULTICOPY")
            else:
                old.kind.name = self.Kind("COPY_AWAY")
            old.away_paths.append(change.cur_path)

        else:
            raise "unsupported change type %s" % kind

    def upload_files(self):
        for change in list(self.changes.values()):
            for upload in change.uploads:
                upload["phid"] = conduit.file_upload(upload["value"])

    def submit(self, repo_phid, commit, message):
        changes = [
            change.to_conduit(conduit.repo.get_public_node(commit["node"]))
            for change in list(self.changes.values())
        ]
        diff = conduit.create_diff(
            changes, conduit.repo.get_public_node(commit["parent"])
        )

        # Add information about our local commit to the patch. This info is
        # needed by Lando.
        conduit.set_diff_property(diff["diffid"], commit, message)

        return diff["phid"]


#
# Repository
#


def find_repo_root(path):
    """Lightweight check for a repo in/under the specified path."""
    path = os.path.abspath(path)
    while os.path.split(path)[1]:
        if Mercurial.is_repo(path) or Git.is_repo(path):
            return path
        path = os.path.abspath(os.path.join(path, os.path.pardir))
    return None


def probe_repo(path):
    try:
        return Mercurial(path)
    except ValueError:
        pass

    try:
        return Git(path)
    except ValueError:
        pass

    return None


def repo_from_args(args):
    """Returns a Repository object from either args.path or the cwd"""

    repo = None

    # This allows users to override the below sanity checks.
    if hasattr(args, "path") and args.path:
        repo = probe_repo(args.path)
        if not repo:
            raise Error("%s: Not a repository: .hg / .git" % args.path)

    else:
        # Walk parents to find repository root.
        path = find_repo_root(os.getcwd())
        if path:
            repo = probe_repo(path)
        if not repo:
            raise Error(
                "Not a repository (or any of the parent directories): .hg / .git"
            )

    repo.set_args(args)
    return repo


def get_arcrc_path():
    if IS_WINDOWS:
        return os.path.join(os.getenv("APPDATA", ""), ".arcrc")
    return os.path.expanduser("~/.arcrc")


class Repository(object):
    def __init__(self, path, dot_path, phab_url=None):
        self._phid = None
        self._phab_repo = None
        self._vcs = None
        self.path = path  # base repository directory
        self.dot_path = dot_path  # .hg/.git directory
        self._arcconfig_files = [
            os.path.join(self.dot_path, ".arcconfig"),
            os.path.join(self.path, ".arcconfig"),
        ]
        self.args = None
        self.phab_url = (phab_url or self._phab_url()).rstrip("/")
        self.api_url = self._api_url()
        self.call_sign = self._get_setting("repository.callsign")

    def is_worktree_clean(self):
        """Check if the working tree is clean."""

    def before_submit(self):
        """Executed before the submit commit."""

    def after_submit(self):
        """Executed after the submit commit."""

    def _get_setting(self, key):
        """Read settings from .arcconfig"""
        value = read_json_field(self._arcconfig_files, [key])
        return value

    def _phab_url(self):
        """Determine the phab/conduit URL."""

        # In order of priority as per arc
        # FIXME: This should also check {.hg|.git}/arc/config, which is where
        # `arc set-config --local` writes to.  See bug 1497786.
        defaults_files = [get_arcrc_path()]
        if IS_WINDOWS:
            defaults_files.append(
                os.path.join(
                    os.getenv("ProgramData", ""), "Phabricator", "Arcanist", "config"
                )
            )
        else:
            defaults_files.append("/etc/arcconfig")

        phab_url = self._get_setting("phabricator.uri") or read_json_field(
            defaults_files, ["config", "default"]
        )

        if not phab_url:
            raise Error("Failed to determine Phabricator URL (missing .arcconfig?)")
        return phab_url

    def cleanup(self):
        """Perform any repo-related cleanup tasks.

        May be called multiple times.
        If an exception is raised this is NOT called (to avoid dataloss)."""

    def finalize(self, commits):
        """Update the history after node changed."""

    def set_args(self, args):
        self.args = args

    def untracked(self):
        """Return a list of untracked files."""

    def commit_stack(self):
        """Return list of commits.

        List of dicts with the following keys:
            name          human readable identifier of commit (eg. short sha)
            node          sha/hash
            title         first line of commit description (unaltered)
            body          commit description, excluding first line
            title-preview title with bug-id and reviewer modifications
            bug-id        bmo bug-id
            bug-id-orig   original bug-id from commit desc
            reviewers     list of reviewers
            rev-id        phabricator revision id
        """

    def refresh_commit_stack(self, commits):
        """Update the stack following an altering change (eg rebase)."""

    def is_node(self, node):
        """Check if node exists.

        Returns a Boolean.
        """

    def check_node(self, node):
        """Check if node exists.

        Returns a node if found.

        Raises NotFoundError if node not found in the repository.
        """

    def checkout(self, node):
        """Checkout/Update to specified node."""

    def commit(self, body):
        """Commit the changes in the working directory."""

    def amend_commit(self, commit, commits):
        """Amend commit description from `title` and `desc` fields"""

    def rebase_commit(self, source_commit, dest_commit):
        """Rebase source onto destination."""

    def before_patch(self, node, name):
        """Prepare repository to apply the patches."""

    def apply_patch(self, diff, body, author, author_date):
        """Apply the patch and commit the changes."""

    def check_commits_for_submit(self, commits, validate_reviewers=True):
        """Validate the list of commits (from commit_stack) are ok to submit"""
        errors = []
        warnings = []

        # Extract a set of reviewers and verify first; they will be displayed
        # with other commit errors.
        all_reviewers = {}
        reviewer_commit_map = {}
        commit_invalid_reviewers = {}
        for commit in commits:
            commit_invalid_reviewers[commit["node"]] = []

        if validate_reviewers:
            # Flatten and deduplicate reviewer list, keeping track of the
            # associated commit
            for commit in commits:
                for group in list(commit["reviewers"].keys()):
                    for reviewer in commit["reviewers"][group]:
                        all_reviewers.setdefault(group, set())
                        all_reviewers[group].add(reviewer)

                        reviewer = normalise_reviewer(reviewer)
                        reviewer_commit_map.setdefault(reviewer, [])
                        reviewer_commit_map[reviewer].append(commit["node"])

        # Verify all reviewers in a single call
        for invalid_reviewer in check_for_invalid_reviewers(all_reviewers):
            for node in reviewer_commit_map[
                normalise_reviewer(invalid_reviewer["name"])
            ]:
                commit_invalid_reviewers[node].append(invalid_reviewer)

        unavailable_reviewers_warning = False
        for commit in commits:
            commit_errors = []
            commit_warnings = []
            # TODO allow NOBUG in commit message (not in arg)
            # TODO be more relaxed if we're updating an existing rev?
            if not commit["bug-id"]:
                commit_errors.append("missing bug-id")

            if has_arc_rejections(commit["body"]):
                commit_errors.append("contains arc fields")

            for reviewer in commit_invalid_reviewers[commit["node"]]:
                if "disabled" in reviewer:
                    commit_errors.append("User %s is disabled" % reviewer["name"])
                elif "until" in reviewer:
                    unavailable_reviewers_warning = True
                    msg = "%s is not available until %s" % (
                        reviewer["name"],
                        reviewer["until"],
                    )
                    if self.args.force:
                        commit_warnings.append(msg)
                    else:
                        commit_errors.append(msg)
                else:
                    commit_errors.append(
                        "%s is not a valid reviewer's name" % reviewer["name"]
                    )

            if commit_errors:
                errors.append(
                    "%s %s\n- %s"
                    % (commit["name"], commit["title"], "\n- ".join(commit_errors))
                )

            if commit_warnings:
                warnings.append(
                    "%s %s\n- %s"
                    % (commit["name"], commit["title"], "\n- ".join(commit_warnings))
                )

        if errors:
            raise Error("\n\n".join(errors))

        if warnings:
            logger.warning("\n\n".join(warnings))

        if unavailable_reviewers_warning:
            logger.warning("Notice: reviewer availability overridden.")

    def check_arc(self):
        """Check if arc can communicate with Phabricator."""
        # Check if the cache file exists
        path = os.path.join(self.dot_path, ".moz-phab_arc-configured")
        if os.path.isfile(path):
            return True

        if arc_ping(self.path):
            # Create the cache file
            with open(path, "a"):
                os.utime(path, None)
            return True

        return False

    def _api_url(self):
        """Return a base URL for conduit API call
        """
        return urllib.parse.urljoin(self.phab_url, "api/")

    @property
    def phab_repo(self):
        """Representation of the Repository in Phabricator API."""
        if not self._phab_repo:
            with wait_message("Reading repository data"):
                self._phab_repo = conduit.get_repository(self.call_sign)

        return self._phab_repo

    @property
    def phid(self):
        """PHID of the repository.

        This value does not change over time.
        It is stored in a file to avoid calling the API on every run.
        """
        if not self._phid:
            # check file
            path = os.path.join(self.dot_path, ".moz-phab_phid")
            if os.path.isfile(path):
                with open(path) as f:
                    self._phid = f.readline()
            else:
                self._phid = self.phab_repo["phid"]
                with open(path, "w") as f:
                    f.write(self._phid)

        return self._phid

    @property
    def phab_vcs(self):
        """Version Control System short name stored in Phabricator.

        This value does not change over time.
        It is stored in a file to avoid calling the API on every run.
        """
        if not self._vcs:
            # check file
            path = os.path.join(self.dot_path, ".moz-phab_vcs")
            if os.path.isfile(path):
                with open(path) as f:
                    self._vcs = f.readline()
            else:
                self._vcs = self.phab_repo["fields"]["vcs"]
                with open(path, "w") as f:
                    f.write(self._vcs)

        return self._vcs

    def get_public_node(self, node):
        """Hashtag in a remote VCS."""
        return node


#
# Mercurial
#


class Mercurial(Repository):
    def __init__(self, path):
        self.vcs = "hg"
        dot_path = os.path.join(path, ".hg")
        if not os.path.isdir(dot_path):
            raise ValueError("%s: not a hg repository" % path)
        logger.debug("found hg repo in %s" % path)

        super(Mercurial, self).__init__(path, dot_path)

        self._hg = ["hg.exe" if IS_WINDOWS else "hg"]
        self.revset = None
        self.strip_nodes = []
        self.status = None
        self.obsstore = None
        self.unlink_obsstore = False
        self.use_evolve = False
        self.has_mq = False
        self.has_shelve = False
        self.previous_bookmark = None
        self.has_temporary_bookmark = False

        # Normalise/standardise Mercurial's output.
        os.environ["HGPLAIN"] = "1"
        os.environ["HGENCODING"] = "UTF-8"

        # Check for `hg`, and mercurial version.
        if not which_path(self._hg[0]):
            raise Error("Failed to find 'hg' executable")
        m = re.search(
            r"\(version ([^)]+)\)", self.hg_out(["--version", "--quiet"], split=False)
        )
        if not m:
            raise Error("Failed to determine Mercurial version.")
        if LooseVersion(m.group(1)) < MINIMUM_MERCURIAL_VERSION:
            raise Error(
                "You are currently running Mercurial %s.  "
                "Mercurial %s or newer is required."
                % (m.group(1), MINIMUM_MERCURIAL_VERSION)
            )

    @classmethod
    def is_repo(cls, path):
        """Quick check for repository at specified path."""
        return os.path.exists(os.path.join(path, ".hg"))

    @staticmethod
    def _get_extension(extension, hg_config):
        for prefix in ("extensions.%s", "extensions.hgext.%s"):
            field = prefix % extension
            if field in hg_config:
                return hg_config.get(field, "")

        return None

    def is_worktree_clean(self):
        status = self._status()
        return not status["T"]

    def hg(self, command, **kwargs):
        check_call(self._hg + command, cwd=self.path, **kwargs)

    def hg_out(self, command, **kwargs):
        return check_output(self._hg + command, cwd=self.path, **kwargs)

    def hg_log(self, revset, split=True, select="node"):
        return self.hg_out(["log", "-T", "{%s}\n" % select, "-r", revset], split=split)

    def before_submit(self):
        # Remember the currently checked out commit.  If a bookmark is active
        # just use that, otherwise create a randomly named bookmark which will
        # be deleted in cleanup(). Mercurial will automatically move the
        # bookmark to the successors as we update commits.
        for active, bookmark in [
            l.split(" ")
            for l in self.hg_out(["bookmark", "-T", "{active} {bookmark}\n"])
        ]:
            if active == "True":
                self.previous_bookmark = bookmark
                break
        else:
            self.previous_bookmark = "moz-phab_%s" % self.hg_out(
                ["id", "-q"], split=False, strip=True
            )
            self.has_temporary_bookmark = True
            self.hg(["bookmark", self.previous_bookmark])

    def after_submit(self):
        # Restore the previously active commit.
        self.hg(["update", self.previous_bookmark])

    def cleanup(self):
        # Remove the store of obsolescence markers; if the user doesn't have evolve
        # installed mercurial will warn if this exists.
        if not self.use_evolve and self.unlink_obsstore:
            with suppress(FileNotFoundError):
                os.unlink(self.obsstore)

        if self.strip_nodes:
            # With the obsstore deleted the amended nodes are no longer hidden, so
            # we need to strip them completely from the repo.
            self.hg(["strip", "--hidden"] + self.strip_nodes)
            self.strip_nodes = []

        # Remove temporary bookmark
        if self.has_temporary_bookmark:
            bookmarks = self.hg_out(["bookmark", "-T", "{bookmark}\n"])
            if self.previous_bookmark in bookmarks:
                self.hg(["bookmark", "--delete", self.previous_bookmark])
            self.previous_bookmark = None
            self.has_temporary_bookmark = False

    def _status(self):
        # `hg status` is slow on large repos.  As we'll need both uncommitted changes
        # and untracked files separately, run it once and cache results.
        if self.status is None:
            self.status = dict(T=[], U=[])
            for line in self.hg_out(
                ["status", "--added", "--deleted", "--modified", "--unknown"],
                split=True,
            ):
                status, path = line.split(" ", 1)
                self.status["U" if status == "?" else "T"].append(path)
        return self.status

    def untracked(self):
        return self._status()["U"]

    def _refresh_commit(self, commit, node, rev=None):
        """Update commit's node and name from node and rev."""
        if not rev:
            rev = self.hg_log(node, select="rev", split=False)
        commit["node"] = node
        commit["name"] = "%s:%s" % (rev, node[:12])

    def _get_successor(self, node):
        """Get the successor of the commit represented by its node.

        Returns: a tuple containing rev and node"""
        hg_log = self.hg_out(
            ["log"]
            + ["-T", "{rev} {node}\n"]
            + ["--hidden"]
            + ["-r", "successors(%s) and not obsolete()" % node]
        )
        if not hg_log:
            return None, None

        # Not sure the best way to handle multiple successors, so just bail out.
        if len(hg_log) > 1:
            raise Error("Multiple successors found for %s, unable to continue" % node)

        return hg_log[0].split(" ", 1)

    def refresh_commit_stack(self, commits):
        """Update all commits to point to their superseded commit."""
        for commit in commits:
            (rev, node) = self._get_successor(commit["node"])
            if rev and node:
                self._refresh_commit(commit, node, rev)

        self.revset = "%s::%s" % (commits[0]["node"], commits[-1]["node"])

        super(Mercurial, self).refresh_commit_stack(commits)

    def set_args(self, args):
        super(Mercurial, self).set_args(args)

        # Load hg config into hg_config.  We'll specify specific settings on
        # the command line when calling hg; all other user settings are ignored.
        # Do not parse shell alias extensions.
        hg_config = parse_config(
            self.hg_out(["config"], never_log=True),
            lambda name, value: not (
                name.startswith("extensions.") and value.startswith("!")
            ),
        )

        safe_options = []
        options = []

        # Need to use the correct username.
        if "ui.username" not in hg_config:
            raise Error("ui.username is not configured in your hgrc")

        safe_options.extend(["--config", "ui.username=%s" % hg_config["ui.username"]])

        # Always need rebase.
        options.extend(["--config", "extensions.rebase="])

        # Enable evolve if the user's currently using it.  evolve makes amending
        # commits with children trivial (amongst other things).
        ext_evolve = self._get_extension("evolve", hg_config)
        if ext_evolve is not None:
            safe_options.extend(["--config", "extensions.evolve=%s" % ext_evolve])
            self.use_evolve = True

        # Otherwise just enable obsolescence markers, and when we're done remove
        # the obsstore we created.
        else:
            options.extend(["--config", "experimental.evolution.createmarkers=true"])
            options.extend(["--config", "extensions.strip="])
            self.use_evolve = False
            self.obsstore = os.path.join(self.path, ".hg", "store", "obsstore")
            self.unlink_obsstore = not os.path.exists(self.obsstore)

        # This script interacts poorly with mq.
        ext_mq = self._get_extension("mq", hg_config)
        self.has_mq = ext_mq is not None
        if self.has_mq:
            safe_options.extend(["--config", "extensions.mq=%s" % ext_mq])

        # `shelve` is useful for dealing with uncommitted changes; track if it's
        # currently enabled so we can tailor our error accordingly.
        self.has_shelve = self._get_extension("shelve", hg_config) is not None

        # Disable the user's hgrc file, to ensure we run without rogue extensions.
        if self.args.safe_mode or config.safe_mode:
            os.environ["HGRCPATH"] = ""
            options.extend(safe_options)

        self._hg.extend(options)

        if hasattr(self.args, "start_rev"):
            # Set the default start revision.
            if self.args.start_rev == "(auto)":
                start = "ancestors(.) and not public() and not obsolete()"
            else:
                start = self.args.start_rev

            # Resolve to nodes as that's nicer to read.
            try:
                start = self.hg_log(start)[0]
            except IndexError:
                if self.args.start_rev == "(auto)":
                    raise Error("Failed to find draft commits to submit")
                else:
                    raise Error(
                        "Failed to start of commit range: %s" % self.args.start_rev
                    )
            try:
                end = self.hg_log(self.args.end_rev)[0]
            except IndexError:
                raise Error("Failed to end of commit range: %s" % self.args.end_rev)

            self.revset = "%s::%s" % (start[:12], end[:12])

    def commit_stack(self):
        # Grab all the info we need about the commits, using randomness as a delimiter.
        boundary = "--%s--\n" % uuid.uuid4().hex
        hg_log = self.hg_out(
            ["log", "-T", "{rev} {node} {desc}%s" % boundary, "-r", self.revset],
            split=False,
            strip=False,
        )[: -len(boundary)]

        # Guard against conditions where the stack is empty (see bug 1547083).
        if not hg_log:
            return []

        commits = []
        nodes = []
        branching_children = []
        for log_line in hg_log.split(boundary):
            rev, node, desc = log_line.split(" ", 2)
            desc = desc.splitlines()

            children = self.hg_log("children(%s)" % node)
            if len(children) > 1 and not self.use_evolve:
                branching_children.extend(children)

            commits.append(
                {
                    "name": "%s:%s" % (rev, node[:12]),
                    "node": node,
                    "public-node": node,
                    "orig-node": node,
                    "title": desc[0],
                    "title-preview": desc[0],
                    "body": "\n".join(desc[1:]).rstrip(),
                    "bug-id": None,
                    "reviewers": dict(request=[], granted=[]),
                    "rev-id": None,
                }
            )
            nodes.append(node)

        if branching_children:
            will_be_deleted = [c[:12] for c in branching_children if c not in nodes]
            msg = "following commits will be DELETED:\n%s" % will_be_deleted
            if not self.args.force_delete:
                raise Error(
                    "DAG branch point detected. Please install the evolve extension.\n"
                    "(https://www.mercurial-scm.org/doc/evolution/)\n"
                    "If you continue with `--force-delete` the %s" % msg
                )
            else:
                logger.warning("`--force-delete` used. The %s" % msg)

        return commits

    def is_node(self, node):
        try:
            self.hg_out(["identify", "-q", "-r", node])
        except subprocess.CalledProcessError:
            return False

        return True

    def check_node(self, node):
        if not self.is_node(node):
            raise NotFoundError()

        return node

    def checkout(self, node):
        self.hg(["update", "--quiet", node])

    def commit(self, body):
        """Commit the changes in the working directory."""
        with temporary_file(body) as temp_f:
            self.hg(["commit", "--logfile", temp_f])

    def before_patch(self, node, name):
        """Prepare repository to apply the patches.

        Args:
            node - SHA1 or revision of the base commit
            name - name of the bookmark to be created
        """
        # Checkout sha
        if node:
            with wait_message("Checking out %s.." % node[:12]):
                self.checkout(node)
            if not self.args.raw:
                logger.info("Checked out %s" % node[:12])

        if name and config.create_bookmark and not self.args.no_bookmark:
            bookmarks = self.hg_out(["bookmarks", "-T", "{bookmark}\n"])
            bookmark_name = name
            i = 0
            while bookmark_name in bookmarks:
                i += 1
                bookmark_name = "%s_%s" % (name, i)

            self.hg(["bookmark", bookmark_name])
            if not self.args.raw:
                logger.info("Bookmark set to %s" % bookmark_name)

    def apply_patch(self, diff, body, author, author_date):
        commands = []
        if author:
            commands.extend(["-u", author])

        if author_date:
            commands.extend(["-d", author_date])

        with temporary_file(diff) as patch_file, temporary_file(body) as body_file:
            self.hg(["import", patch_file, "--quiet", "-l", body_file] + commands)

    def _amend_commit_body(self, node, body):
        with temporary_file(body) as body_file:
            self.checkout(node)
            self.hg(["commit", "--amend", "--logfile", body_file])

    def _get_parent(self, node):
        return self.hg_out(
            ["log", "-T", "{node}", "-r", "parents(%s)" % node], split=False
        )

    def finalize(self, commits):
        """Rebase stack children commits if needed."""
        # Currently we do all rebases in `amend_commit` if the evolve extension
        # is not installed.

        if not self.use_evolve:
            return

        parent = None
        for commit in commits:
            commit_parent = self._get_parent(commit["node"])
            if parent and parent["node"] not in commit_parent:
                self.rebase_commit(commit, parent)
                (rev, node) = self._get_successor(commit["node"])
                if rev and node:
                    self._refresh_commit(commit, node, rev)

            parent = commit

    def amend_commit(self, commit, commits):
        updated_body = "%s\n%s" % (commit["title"], commit["body"])
        current_body = self.hg_out(
            ["log", "-T", "{desc}", "-r", commit["node"]], split=False
        )
        if current_body == updated_body:
            logger.debug("not amending commit %s, unchanged" % commit["name"])
            return False

        # Find our position in the stack.
        parent_node = None
        first_child = None
        is_parent = True
        for c in commits:
            if c["node"] == commit["node"]:
                is_parent = False
            elif is_parent:
                parent_node = c["node"]
            elif not first_child:
                first_child = c
                break

        # Track children of this commit which aren't part of the stack.
        stack_nodes = [c["node"] for c in commits]
        non_stack_children = [
            n
            for n in self.hg_log("children(%s)" % commit["node"])
            if n not in stack_nodes
        ]

        if self.use_evolve:
            # If evolve is installed this is trivial.
            self._amend_commit_body(commit["node"], updated_body)

        elif not first_child and not non_stack_children:
            # Without evolve things are much more exciting.

            # If there's no children we can just amend.
            self._amend_commit_body(commit["node"], updated_body)

            # This should always result in an amended node, but we need to be
            # extra careful not to strip the original node.
            amended_node = self.hg_log(".", split=False)
            if amended_node != commit["node"]:
                self.strip_nodes.append(commit["node"])

        else:
            # Brace yourself.  We need to create a dummy commit with the same parent as
            # the commit, rebase a copy of the commit onto the dummy, amend, rebase the
            # amended commit back onto the original parent, rebase the children onto
            # that, then strip the original commit and dummy commits.

            # Find a parent for the first commit in the stack
            if not parent_node:
                parent_node = self.hg_log("parents(%s)" % commit["node"])[0]

            # Create the dummy commit.
            self.checkout(parent_node)
            self.hg(
                ["commit"]
                + ["--message", "dummy"]
                + ["--config", "ui.allowemptycommit=true"]
            )
            dummy_node = self.hg_log(".", split=False)

            # Rebase a copy of this commit onto the dummy.
            self.hg(["rebase", "--keep", "--rev", commit["node"], "--dest", dummy_node])
            rebased_node = self.hg_log("children(.)", split=False)

            # Amend.
            self._amend_commit_body(rebased_node, updated_body)
            amended_node = self.hg_log(".", split=False)

            # Rebase back onto parent
            self.hg(["rebase"] + ["--source", amended_node] + ["--dest", parent_node])
            rebased_amended_node = self.hg_log(".", split=False)

            # Update the commit object now.
            original_node = commit["node"]
            self._refresh_commit(commit, rebased_amended_node)

            # Note what nodes need to be stripped when we're all done.
            self.strip_nodes.extend([original_node, dummy_node])

            # And rebase children.
            if first_child:
                self.rebase_commit(first_child, commit)

        # Ensure our view of the stack is up to date.
        self.refresh_commit_stack(commits)

        # Commits that aren't part of the stack need to be re-parented.
        for node in non_stack_children:
            self.hg(["rebase", "--source", node, "--dest", commit["node"]])

    def rebase_commit(self, source_commit, dest_commit):
        self.hg(
            ["rebase"]
            + ["--source", source_commit["node"]]
            + ["--dest", dest_commit["node"]]
        )

    def check_commits_for_submit(self, commits, validate_reviewers=True):
        # 'Greatest Common Ancestor'/'Merge Base' should be included in the revset.
        ancestor = self.hg_log("ancestor(%s)" % self.revset, split=False)
        if ancestor not in [c["node"] for c in commits]:
            raise Error(
                "Non-linear commit stack (common ancestor %s missing from stack)"
                % ancestor[:12]
            )

        # Merge base needs to have a public parent.
        parent_phases = self.hg_out(
            ["log", "-T", "{phase} {node}\n", "-r", "parents(%s)" % ancestor]
        )
        for parent in parent_phases:
            (phase, node) = parent.split(" ", 1)
            if phase != "public":
                logger.warning(
                    "%s is based off non-public commit %s" % (ancestor[:12], node[:12])
                )

        # Can't submit merge requests.
        if self.hg_log("%s and merge()" % self.revset):
            raise Error("Commit stack contains a merge commit")

        # mq isn't currently supported.
        if self.has_mq and self.hg_out(["qapplied"]):
            raise Error("Found patches applied with `mq`, unable to continue")

        # Uncommitted changes can interact poorly when we update to a different commit.
        status = self._status()
        if status["T"]:
            err = [
                "%s uncommitted change%s present"
                % (len(status["T"]), " is" if len(status["T"]) == 1 else "s are")
            ]
            err.extend(
                [
                    "Commit changes, or use `hg shelve` to store uncommitted changes,",
                    "restoring with `hg unshelve` after submission",
                ]
            )
            if not self.has_shelve:
                err.append("You can enable the shelve extension via `hg config --edit`")
            raise Error("\n".join(err))

        super(Mercurial, self).check_commits_for_submit(
            commits, validate_reviewers=validate_reviewers
        )

    def get_diff(self, commit):
        raise NotImplementedError(
            "Mercurial revisions can't be submitted without Arcanist"
        )


#
# Git
#


class Git(Repository):
    def __init__(self, path):
        self._cinnabar_installed = None
        self.vcs = "git"
        dot_path = os.path.join(path, ".git")
        if not os.path.exists(dot_path):
            raise ValueError("%s: not a git repository" % path)

        logger.debug("found git repo in %s" % path)

        self._git = GIT_COMMAND[:]
        if not which_path(self._git[0]):
            raise Error("Failed to find 'git' executable")

        # `self._env` is a dict representing environment used in all git commands.
        self._env = os.environ.copy()

        if os.path.isfile(dot_path):
            # We're working from a worktree. Let's find the dot_path directory.
            dot_path = self.git_out(
                ["rev-parse", "--git-common-dir"], path=path, split=False
            )

        super(Git, self).__init__(path, dot_path)

        self.revset = None
        self.extensions = []
        self.branch = None

    @property
    def is_cinnabar_installed(self):
        """Check if Cinnabar extension is callable."""
        if self._cinnabar_installed is None:
            self._cinnabar_installed = "cinnabar" in self.git_out(
                ["--list-cmds=main,others"]
            )

        return self._cinnabar_installed

    @property
    def is_cinnabar_required(self):
        """Check if local VCS is different than the remote one."""
        return self.vcs != self.phab_vcs

    def _hg_to_git(self, node):
        """Convert Mercurial hashtag to Git."""
        if not self.is_cinnabar_required:
            return None

        return self.git_out(["cinnabar", "hg2git", node], split=False)

    def _git_to_hg(self, node):
        """Convert Git hashtag to Mercurial."""
        if not self.is_cinnabar_required:
            return None

        hg_node = self.git_out(["cinnabar", "git2hg", node], split=False)
        return hg_node if hg_node != NULL_SHA1 else None

    def get_public_node(self, node):
        """Return a Mercurial node if Cinnabar is required."""
        public_node = node
        if self.is_cinnabar_required:
            hg_node = self._git_to_hg(node)
            if hg_node:
                public_node = hg_node

        return public_node

    def is_worktree_clean(self):
        return all(
            [l.startswith("?? ") for l in self.git_out(["status", "--porcelain"])]
        )

    def before_submit(self):
        # Store current branch (fails if HEAD in detached state)
        try:
            self.branch = self._get_current_head()
        except Exception:
            raise Error(
                "Git failed to read the branch name.\n"
                "The repository is in a detached HEAD state.\n"
                "You need to run the *git checkout <branch-name>* command."
            )

    @classmethod
    def is_repo(cls, path):
        """Quick check for repository at specified path."""
        return os.path.exists(os.path.join(path, ".git"))

    def git(self, command, **kwargs):
        """Call git from the repository path."""
        check_call(self._git + command, cwd=self.path, env=self._env, **kwargs)

    def git_out(self, command, path=None, extra_env=None, **kwargs):
        """Call git from the repository path and return the result."""
        env = dict(self._env)
        if extra_env:
            env.update(extra_env)
        return check_output(
            self._git + command, cwd=path or self.path, env=env, **kwargs
        )

    def cleanup(self):
        self.git(["gc", "--auto", "--quiet"])
        if self.branch:
            self.checkout(self.branch)

    def _find_branches_to_rebase(self, commits):
        """Create a list of branches to rebase."""
        branches_to_rebase = dict()
        for commit in commits:
            if commit["node"] == commit["orig-node"]:
                continue
            branches = self.git_out(["branch", "--contains", commit["orig-node"]])
            for branch in branches:
                if branch.startswith("* ("):
                    # Omit `* (detached from {SHA1})`
                    continue

                branch = branch.lstrip("* ")
                # Rebase the branch to the last commit from the stack .
                branches_to_rebase[branch] = [commit["node"], commit["orig-node"]]

        return branches_to_rebase

    def finalize(self, commits):
        """Rebase all branches based on changed commits from the stack."""
        branches_to_rebase = self._find_branches_to_rebase(commits)

        for branch, nodes in branches_to_rebase.items():
            self.checkout(branch)
            self._rebase(*nodes)

        self.checkout(self.branch)

    def refresh_commit_stack(self, commits):
        """Update revset and names of the commits."""
        for commit in commits:
            commit["name"] = commit["node"][:12]
        self.revset = (commits[0]["node"], commits[-1]["node"])

        super(Git, self).refresh_commit_stack(commits)

    def _cherry(self, command, remotes):
        """Run command and try all the remotes until success."""
        if not remotes:
            return self.git_out(command)

        for remote in remotes:
            logger.info('Determining the commit range using upstream "%s"' % remote)

            try:
                response = self.git_out(command + [remote])
            except CommandError:
                continue

            return response

    def _get_first_unpublished_node(self):
        """Check which commits should be pushed and return the oldest one."""
        cherry = ["cherry", "--abbrev=12"]
        remotes = config.git_remote
        if self.args.upstream:
            remotes = self.args.upstream
        elif not remotes:
            remotes = self.git_out(["remote"])
            if len(remotes) > 1:
                logger.warning(
                    "!! Found multiple upstreams (%s)." % (", ".join(remotes))
                )

        unpublished = self._cherry(cherry, remotes)
        if unpublished is None:
            raise Error(
                "Unable to detect the start commit. Please provide its SHA-1 or\n"
                "specify the upstream branch with `--upstream <branch>`."
            )

        if not unpublished:
            return None

        if len(unpublished) > 100:
            raise Error(
                "Unable to create a stack with %s unpublished commits.\n\n"
                "This is usually the result of a failure to detect the correct "
                "remote repository.\nTry again with the `--upstream <upstream>` "
                "switch to specify the correct remote repository." % len(unpublished)
            )

        for line in unpublished:
            # `git cherry` is producing the output in reverse order - oldest
            # commit is the first one. That is the *opposite* of what we can find
            # in the documentation.
            if line.startswith("+"):
                return line.split("+ ")[1]
            else:
                logger.warning(
                    "!! Diff from commit %s found in upstream - omitting."
                    % line.split("- ")[1]
                )

    def set_args(self, args):
        """Store moz-phab command line args and set the revset."""
        super(Git, self).set_args(args)

        git_config = parse_config(self.git_out(["config", "--list"], never_log=True))

        safe_options = []

        # Need to use the correct username.
        if "user.email" not in git_config:
            raise Error("user.email is not configured in your gitconfig")

        safe_options.extend(["-c", "user.email=%s" % git_config["user.email"]])

        if "user.name" in git_config:
            safe_options.extend(["-c", "user.name=%s" % git_config["user.name"]])

        if "cinnabar.helper" in git_config:
            self.extensions.append("cinnabar")
            safe_options.extend(
                ["-c", "cinnabar.helper=%s" % git_config["cinnabar.helper"]]
            )

        if self.args.safe_mode or config.safe_mode:
            # Ignore the user's Git config
            # To make Git not read the `~/.gitconfig` we need to temporarily change the
            # `$HOME` variable.
            self._env["HOME"] = ""
            self._env["XDG_CONFIG_HOME"] = ""
            self._git.extend(safe_options)

        if hasattr(self.args, "start_rev"):
            if self.args.start_rev == "(auto)":
                start = self._get_first_unpublished_node()
            else:
                start = self.args.start_rev

            if start is None:
                return None

            # We want inclusive range of commits if start commit is detected
            if self.args.start_rev == "(auto)":
                start = "%s^" % start

            self.revset = (start, self.args.end_rev)

    def _git_get_children(self, node):
        """Get commits SHA1 with their children.

        Args:
            node: The SHA1 of a node to check for all children

        Returns: A list of "aaaa bbbb cccc"" strings, where bbbb and cccc are
            SHA1 of direct children of aaaa
        """
        return self.git_out(["rev-list", "--all", "--children", "--not", "%s^@" % node])

    @staticmethod
    def _get_direct_children(node, rev_list):
        """ Return direct children of the commit.

        Args:
            node: The SHA1 of a node to check for direct children
            rev_list: A list of SHA1 strings - result of the _git_get_children method

        Returns: A list of SHA1 representing direct children of a commit
        """
        # Find the line containing the node to extract its commit's children
        for line in rev_list:
            if line.startswith(node):
                children = line.split(" ")
                children.remove(node)
                return children

        return []

    def _get_commits_info(self, start, end):
        """Log useful info about the commits within the desired range.

        Returns a list of strings
        An example of a list item:
            Tue, 22 Jan 2019 13:42:48 +0000
            Conduit User
            conduit@mozilla.bugs
            4912923
            b18312ffe929d3482f1d7b1e9716a1885c7a61b8
            5f161c70fef9e59d1966bab693a0a68a9336af80
            Update code references

            Fixes:
            $ moz-phab self-update
            > Failed to download update: HTTP Error 404: Not Found
        """
        boundary = "--%s--\n" % uuid.uuid4().hex
        log = self.git_out(
            [
                "log",
                "--reverse",
                "--ancestry-path",
                "--quiet",
                "--format=%aD%n%an%n%ae%n%p%n%T%n%H%n%s%n%n%b{}".format(boundary),
                "{}..{}".format(start, end),
            ],
            split=False,
            strip=False,
        )[: -len(boundary) - 1]
        return log.split("%s\n" % boundary)

    def _is_child(self, parent, node, rev_list):
        """Check if `node` is a direct or indirect child of the `parent`.

        Args:
            parent: The parent node whose children will be searched
            node: The string we check if it's in parent-child relation to the `parent`
            rev_list: A response from the git _git_get_children method - a list of
                "aaaa bbbb cccc"" strings, where "bbbb" and cccc" are SHA1 of direct
                children of "aaaa"

        Returns: a Boolean True if the `node` represents a child of the `parent`.
        """
        direct_children = self._get_direct_children(parent, rev_list)
        if node in direct_children:
            return True

        for child in direct_children:
            if self._is_child(child, node, rev_list):
                return True

        return False

    def commit_stack(self):
        """Collect all the info about commits."""
        if not self.revset:
            # No commits found to submit
            return None

        commits = []
        rev_list = None
        first_node = None
        for log_line in self._get_commits_info(*self.revset):
            if not log_line:
                continue

            (
                author_date,
                author_name,
                author_email,
                parents,
                tree_hash,
                node,
                desc,
            ) = log_line.split("\n", 6)
            desc = desc.splitlines()

            # Check if the commit is a child of the first one
            if not rev_list:
                rev_list = self._git_get_children(node)
                first_node = node
            elif not self._is_child(first_node, node, rev_list):
                raise Error(
                    "Commit %s is not a child of %s, unable to continue"
                    % (node[:12], first_node[:12])
                )

            # Check if commit has multiple parents, if so - raise an Error
            # We may push the merging commit if it's the first one
            parents = parents.split(" ")
            if node[:12] != first_node[:12] and len(parents) > 1:
                raise Error(
                    "Multiple parents found for commit %s, unable to continue"
                    % node[:12]
                )

            commits.append(
                {
                    "name": node[:12],
                    "node": node,
                    "orig-node": node,
                    "title": desc[0],
                    "title-preview": desc[0],
                    "body": "\n".join(desc[1:]).rstrip(),
                    "bug-id": None,
                    "reviewers": dict(request=[], granted=[]),
                    "rev-id": None,
                    "parent": parents[0],
                    "tree-hash": tree_hash,
                    "author-date": author_date,
                    "author-name": author_name,
                    "author-email": author_email,
                }
            )

        return commits

    def is_node(self, node):
        try:
            node_type = self.git_out(
                ["cat-file", "-t", node], split=False, stderr=subprocess.STDOUT
            )
        except CommandError:
            return False

        return node_type == "commit"

    def check_node(self, node):
        """Check if the node exists.

        Calls `hg2git` if node is not found and cinnabar extension is installed.

        Returns a node if found.

        Raises NotFoundError if not found.
        """
        hashtag = node
        if not self.is_node(hashtag):
            if "cinnabar" in self.extensions:
                hashtag = self.git_out(["cinnabar", "hg2git", hashtag], split=False)
                if hashtag == "0" * 40:
                    # hashtag is not found via hg2git
                    raise NotFoundError(
                        "Mercurial SHA1 not found by the cinnabar extension."
                    )
                elif not self.is_node(hashtag):
                    # the found hashtag is not a valid node in the repository.
                    raise NotFoundError(
                        "Mercurial SHA1 detected, but commit not found in the "
                        "repository."
                    )
            else:
                raise NotFoundError("Cinnabar extension not enabled.")

        return hashtag

    def checkout(self, node):
        self.git(["checkout", "--quiet", node])

    def commit(self, body, author=None, author_date=None):
        """Commit the changes in the working directory."""
        commands = ["commit", "-a"]
        if author:
            commands.append('--author="%s"' % author)

        if author_date:
            commands.append('--date="%s"' % author_date)

        with temporary_file(body) as temp_f:
            commands += ["-F", temp_f]
            self.git(commands)

    def before_patch(self, node, name):
        """Prepare repository to apply the patches.

        Args:
            node - SHA1 of the base commit
            name - name of the branch to be created
        """
        is_detached_head = self.args.no_branch and node
        if is_detached_head and not self.args.yes:
            res = prompt(
                "Switching to the 'detached HEAD' state. Do you wish to continue?",
                ["Yes", "No"],
            )
            if res == "No":
                sys.exit(1)

        if is_detached_head and self.args.yes:
            logger.warning("Switching to the 'detached HEAD' state.")

        if is_detached_head:
            logger.warning(
                "If you want to create a new branch to retain created commits,\n"
                "you may do so by calling `git checkout -b <new-branch-name>`"
            )

        # Checkout sha
        if node:
            with wait_message("Checking out %s.." % node[:12]):
                self.checkout(node)
            logger.info("Checked out %s" % node[:12])

        if name and not self.args.no_branch:
            branches = self.git_out(["branch", "--list", "%s*" % name])
            branches = [re.sub("[ *]", "", b) for b in branches]
            branch_name = name
            i = 0
            while branch_name in branches:
                i += 1
                branch_name = "%s_%s" % (name, i)

            self.git(["checkout", "-q", "-b", branch_name])
            logger.info("Created branch %s" % branch_name)

    def apply_patch(self, diff, body, author, author_date):
        with temporary_file(diff) as patch_file:
            self.git(["apply", "--index", patch_file])
        self.commit(body, author, author_date)

    def _get_current_head(self):
        """Return current's HEAD symbolic link."""
        symbolic = self.git_out(["symbolic-ref", "HEAD"], split=False)
        return symbolic.split("refs/heads/")[1]

    def _get_current_hash(self):
        """Return the SHA1 of the current commit."""
        return self._revparse("HEAD")

    def _revparse(self, branch):
        """Return the SHA1 of given branch."""
        return self.git_out(["rev-parse", branch], split=False)

    def _commit_tree(
        self, parent, tree_hash, message, author_name, author_email, author_date
    ):
        """Prepare and run `commit-tree` command.

        Creates a new commit for the tree_hash.
        Args:
            parent: SHA1 of the parent commit
            tree_hash: SHA1 of the tree_hash to use for the commit
            message: commit message

        Returns:
            str: SHA1 of the new commit.
        """
        with temporary_file(message) as message_file:
            return self.git_out(
                ["commit-tree", "-p", parent, "-F", message_file, tree_hash],
                split=False,
                extra_env={
                    "GIT_AUTHOR_NAME": (
                        unicodedata.normalize("NFKD", author_name).encode(
                            "ascii", "ignore"
                        )
                        if IS_WINDOWS
                        else author_name.encode("utf-8")
                    ),
                    "GIT_AUTHOR_EMAIL": (
                        unicodedata.normalize("NFKD", author_email).encode(
                            "ascii", "ignore"
                        )
                        if IS_WINDOWS
                        else author_email.encode("utf-8")
                    ),
                    "GIT_AUTHOR_DATE": author_date,
                },
            )

    def amend_commit(self, commit, commits):
        """Amend the commit with an updated message.

        Changing commit's message changes also its SHA1.
        All the children within the stack and branches are then updated
        to keep the history.

        Args:
            commit: Information about the commit to be amended
            commits: List of commits within the stack
        """
        updated_body = "%s\n%s" % (commit["title"], commit["body"])

        current_body = self.git_out(
            ["show", "-s", "--format=%s%n%b", commit["node"]], split=False
        )
        if current_body == updated_body:
            logger.debug("not amending commit %s, unchanged" % commit["name"])
            return

        # Create a new commit with the updated body.
        new_parent_sha = self._commit_tree(
            commit["parent"],
            commit["tree-hash"],
            updated_body,
            commit["author-name"],
            commit["author-email"],
            commit["author-date"],
        )

        # Update commit info
        commit["node"] = new_parent_sha
        # Update parent for all the children of the `commit` within the stack
        has_children = False
        for c in commits:
            if not has_children:
                # Find the amended commit info in the list of all commits in the stack.
                # Next commits are children of this one.
                has_children = c == commit
                continue

            # Update parent information and create a new commit
            c["parent"] = new_parent_sha
            new_parent_sha = self._commit_tree(
                new_parent_sha,
                c["tree-hash"],
                "%s\n%s" % (c["title"], c["body"]),
                c["author-name"],
                c["author-email"],
                c["author-date"],
            )
            c["node"] = new_parent_sha

    def rebase_commit(self, source_commit, dest_commit):
        self._rebase(dest_commit["node"], source_commit["node"])

    def _rebase(self, newbase, upstream):
        self.git(["rebase", "--quiet", "--onto", newbase, upstream])

    def _file_size(self, blob):
        return int(self.git_out(["cat-file", "-s", blob], split=False))

    def _cat_file(self, blob):
        return self.git_out(["cat-file", "blob", blob], split=False, expect_binary=True)

    def _parse_diff_change(self, raw, diff):
        """Parse the changes provided in raw `git` response.

        Returns a Diff.Change object.
        """
        # find changed path
        paths = raw.split("\0")
        fields = paths.pop(0)
        [a_mode, b_mode, a_blob, b_blob, kind_l] = fields.split(" ")

        # Figure out what paths to use
        if len(paths) == 2:
            [a_path, b_path] = paths
        else:
            a_path = b_path = paths[0]

        # create a Change object
        change = diff.change_for(b_path)

        # Extract the bodies of blobs to compare
        if a_blob == NULL_SHA1:
            a_blob, a_body, a_size = None, b"", 0
        else:
            a_body = self._cat_file(a_blob)
            a_size = self._file_size(a_blob)

        if b_blob == NULL_SHA1:
            b_blob, b_body, b_size = None, b"", 0
        else:
            b_body = self._cat_file(b_blob)
            b_size = self._file_size(b_blob)

        file_size = max(a_size, b_size)

        # Detect if we're binary, and generate a unified diff
        if b"\0" in a_body or b"\0" in b_body or file_size > MAX_TEXT_SIZE:
            change.binary = True

        if not change.binary and a_body:
            try:
                a_body = str(a_body, "utf-8")
            except UnicodeDecodeError:
                change.binary = True

        if not change.binary and b_body:
            try:
                b_body = str(b_body, "utf-8")
            except UnicodeDecodeError:
                change.binary = True

        if change.binary:
            a_mime = mimetypes.guess_type(a_path)[0] or ""
            b_mime = mimetypes.guess_type(b_path)[0] or ""
            change.uploads = [
                {"type": "old", "value": a_body, "mime": a_mime, "phid": None},
                {"type": "new", "value": b_body, "mime": b_mime, "phid": None},
            ]
            if a_mime.startswith("image/") or b_mime.startswith("image/"):
                change.file_type = Diff.FileType("IMAGE")
            else:
                change.file_type = Diff.FileType("BINARY")
        else:
            # We can only diff changed blobs.
            if a_blob == b_blob:
                # No changes in the file contents.
                lines = a_body.splitlines(True)
                lines = [" %s" % l for l in lines]
                old_off = new_off = 1
                old_len = new_len = len(lines)
            elif a_blob is None:
                # The file is created.
                lines = b_body.splitlines(True)
                lines = ["+%s" % l for l in lines]
                old_off = 0
                new_off = 1
                old_len = 0
                new_len = len(lines)
            elif b_blob is None:
                # The file is removed.
                lines = a_body.splitlines(True)
                lines = ["-%s" % l for l in lines]
                old_off = 1
                new_off = 0
                old_len = len(lines)
                new_len = 0
            else:
                # There are changes in the file.
                if self.args.lesscontext or file_size > MAX_CONTEXT_SIZE:
                    context_size = 100
                else:
                    context_size = MAX_CONTEXT_SIZE

                git_diff = self.git_out(
                    ["diff", "-U%s" % context_size, a_blob, b_blob], split=False
                )
                lines = git_diff.splitlines(True)[4:]
                hdr = lines.pop(0)
                m = re.match(r"@@ -(\d+)(?:,(\d+))? \+(\d+)(?:,(\d+))? @@", hdr, re.I)
                old_off = int(m.group(1))
                old_len = int(m.group(2) or 1)
                new_off = int(m.group(3))
                new_len = int(m.group(4) or 1)

            # Collect some stats about the diff, and generate the corpus we
            # want to send to Phabricator.
            old_eof_newline = True
            new_eof_newline = True
            old_line = " "
            corpus = "".join(lines)
            for line in lines:
                if line.endswith("No newline at end of file"):
                    if old_line[0] != "+":
                        old_eof_newline = False
                    if old_line[0] != "-":
                        new_eof_newline = False
                old_line = line

            change.hunks = [
                diff.Hunk(
                    old_off=old_off,
                    old_len=old_len,
                    new_off=new_off,
                    new_len=new_len,
                    old_eof_newline=old_eof_newline,
                    new_eof_newline=new_eof_newline,
                    added=sum(1 for l in lines if l[0] == "+"),
                    deleted=sum(1 for l in lines if l[0] == "-"),
                    corpus=corpus,
                )
            ]
            change.file_type = diff.FileType("TEXT")

        diff.set_change_kind(change, kind_l[0], a_mode, b_mode, a_path, b_path)

        return change

    def get_diff(self, commit):
        """Create a Diff object with changes."""
        raw = self.git_out(
            [
                "diff-tree",
                "-r",
                "--raw",
                "-z",
                "-M",
                "-C",
                "--no-abbrev",
                commit["node"],
            ],
            split=False,
        )

        diff = Diff()
        for raw_change in raw[:-1].split("\0:")[1:]:
            self._parse_diff_change(raw_change, diff)

        return diff

    @property
    def phab_vcs(self):
        phab_vcs = super(Git, self).phab_vcs
        if self.vcs != phab_vcs:
            if not self.is_cinnabar_installed and not self.args.force_vcs:
                raise Error(
                    "Git Cinnabar extension is required to work on this repository."
                )

        return phab_vcs


#
# Commit helpers
#


def parse_arc_diff_rev(body):
    m = ARC_DIFF_REV_RE.search(body)
    return m.group(1) if m else None


def parse_bugs(title):
    return BUG_ID_RE.findall(title)


def parse_reviewers(title):
    """Extract reviewers information from first line of the commit message.

    Returns a dictionary containing reviewers divided by the type:
        "r?" reviewers under the "request" key
        "r=" reviewers under the "granted" key
    """
    request_reviewers = []
    for match in re.finditer(REQUEST_REVIEWERS_RE, title):
        if not match.group(3):
            continue
        request_reviewers.extend(re.split(LIST_RE, match.group(3)))
    granted_reviewers = []
    for match in re.finditer(GRANTED_REVIEWERS_RE, title):
        if not match.group(3):
            continue
        granted_reviewers.extend(re.split(LIST_RE, match.group(3)))
    return dict(request=request_reviewers, granted=granted_reviewers)


def strip_differential_revision(body):
    return ARC_DIFF_REV_RE.sub("", body).rstrip()


def strip_depends_on(body):
    return DEPENDS_ON_RE.sub("", body).rstrip()


def amend_revision_url(body, new_url):
    """Append or replace the Differential Revision URL in a commit body."""
    body = strip_differential_revision(body)
    if body:
        body += "\n"
    body += "\nDifferential Revision: %s" % new_url
    return body


def prepare_body(title, summary, rev_id, phab_url, depends_on=None):
    """Prepare the body using title and summary."""
    summary = strip_differential_revision(summary)
    summary = strip_depends_on(summary)

    if summary:
        summary += "\n\n"

    summary += "Differential Revision: %s/D%s" % (phab_url, rev_id)
    if depends_on:
        summary += "\n\nDepends on D%s" % depends_on

    body = "%s\n\n%s" % (title, summary)

    return body


def has_arc_rejections(body):
    return all(r.search(body) for r in ARC_REJECT_RE_LIST)


def morph_blocking_reviewers(commits):
    """Automatically fix common typo by replacing r!user with r=user!"""

    def morph_reviewer(matchobj):
        if matchobj.group(1) == "r!":
            nick = matchobj.group(2)

            # strip trailing , so we can put it back later
            if nick.endswith(","):
                suffix = ","
                nick = nick[:-1]
            else:
                suffix = ""

            # split on comma to support r!a,b -> r=a!,b!
            return "r=%s%s" % (
                ",".join(["%s!" % n.rstrip("!") for n in nick.split(",")]),
                suffix,
            )
        else:
            return matchobj.group(0)

    for commit in commits:
        commit["title"] = BLOCKING_REVIEWERS_RE.sub(morph_reviewer, commit["title"])


def augment_commits_from_body(commits):
    """Extract metadata from commit body as fields.

    Adds: rev-id, bug-id, reviewers
    """
    for commit in commits:
        commit["rev-id"] = parse_arc_diff_rev(commit["body"])

        # bug-id
        bug_ids = parse_bugs(commit["title"])
        if bug_ids:
            if len(bug_ids) > 1:
                logger.warning("Multiple bug-IDs found, using %s" % bug_ids[0])
            commit["bug-id"] = bug_ids[0]
        else:
            commit["bug-id"] = None
        if "bug-id-orig" not in commit:
            commit["bug-id-orig"] = commit["bug-id"]

        # reviewers
        commit["reviewers"] = parse_reviewers(commit["title"])

    update_commit_title_previews(commits)


def build_commit_title(commit):
    """Build/update title from commit metadata"""
    # Reviewers.
    title = replace_reviewers(commit["title"], commit["reviewers"])

    # Bug-ID.
    if commit["bug-id"]:
        if BUG_ID_RE.search(title):
            title = BUG_ID_RE.sub("Bug %s" % commit["bug-id"], title, count=1)
        else:
            title = "Bug %s - %s" % (commit["bug-id"], title)
    else:
        # This is likely to result in unappealing results.
        title = BUG_ID_RE.sub("", title)

    return title


def update_commit_title_previews(commits):
    """Update title-preview from commit metadata for all commits in stack"""
    for commit in commits:
        commit["title-preview"] = build_commit_title(commit)


def replace_reviewers(commit_description, reviewers):
    """From vct's commitparser"""
    reviewers_lst = []
    if reviewers["request"]:
        reviewers_lst.append("r?" + ",".join(reviewers["request"]))

    if reviewers["granted"]:
        reviewers_lst.append("r=" + ",".join(reviewers["granted"]))

    reviewers_str = " ".join(reviewers_lst)

    if commit_description == "":
        return reviewers_str

    commit_description = commit_description.splitlines()
    commit_title = commit_description.pop(0)
    commit_description = "\n".join(commit_description)

    if not R_SPECIFIER_RE.search(commit_title):
        commit_title += " " + reviewers_str
    else:
        # replace the first r? with the reviewer list, and all subsequent
        # occurrences with a marker to mark the blocks we need to remove
        # later.
        d = {"first": True}

        def replace_first_reviewer(matchobj):
            if R_SPECIFIER_RE.match(matchobj.group(2)):
                if d["first"]:
                    d["first"] = False
                    return matchobj.group(1) + reviewers_str
                else:
                    return "\0"
            else:
                return matchobj.group(0)

        commit_title = re.sub(ALL_REVIEWERS_RE, replace_first_reviewer, commit_title)

        # remove marker values as well as leading separators.  this allows us
        # to remove runs of multiple reviewers and retain the trailing
        # separator.
        commit_title = re.sub(LIST + "\0", "", commit_title)
        commit_title = re.sub("\0", "", commit_title)

    if commit_description == "":
        return commit_title.strip()
    else:
        return commit_title.strip() + "\n" + commit_description


def show_commit_stack(
    commits, validate=True, ignore_reviewers=False, show_rev_urls=False
):
    """Log the commit stack in a human readable form."""

    # keep output in columns by sizing the action column to the longest rev + 1 ("D")
    max_len = (
        max(len(c.get("rev-id", "") or "") for c in commits) + 1 if commits else ""
    )
    action_template = "(%" + str(max_len) + "s)"

    if validate:
        # preload all revisions
        ids = [int(c["rev-id"]) for c in commits if c.get("rev-id")]
        if ids:
            with wait_message("Loading existing revisions..."):
                conduit.get_revisions(ids=ids)

    for commit in reversed(commits):
        change_bug_id = False
        is_author = True
        revision = None

        if commit.get("rev-id"):
            action = action_template % ("D" + commit["rev-id"])
            if validate:
                revision = conduit.get_revisions(ids=[int(commit["rev-id"])])[0]
                # Check if target bug ID is the same as in the Phabricator revision
                change_bug_id = revision["fields"]["bugzilla.bug-id"] and (
                    commit["bug-id"] != revision["fields"]["bugzilla.bug-id"]
                )
                # Check if comandeering is required
                whoami = conduit.whoami()
                if revision["fields"]["authorPHID"] != whoami["phid"]:
                    is_author = False

        else:
            action = action_template % "New"

        logger.info("%s %s %s" % (action, commit["name"], commit["title-preview"]))
        if validate:
            if change_bug_id:
                logger.warning(
                    "!! Bug ID in Phabricator revision will be changed from %s to %s"
                    % (revision["fields"]["bugzilla.bug-id"], commit["bug-id"])
                )

            if not is_author:
                logger.warning(
                    "!! You don't own this revision.  Normally, you should only\n"
                    '   update revisions you   own.  You can "Commandeer" this\n'
                    "   revision from the web interface if you want to become\n"
                    "   the owner."
                )

            if commit["bug-id-orig"] and commit["bug-id"] != commit["bug-id-orig"]:
                logger.warning(
                    "!! Bug ID changed from %s to %s"
                    % (commit["bug-id-orig"], commit["bug-id"])
                )

            if (
                not ignore_reviewers
                and not commit["reviewers"]["granted"] + commit["reviewers"]["request"]
            ):
                logger.warning("!! Missing reviewers")

        if show_rev_urls and commit["rev-id"]:
            logger.warning("-> %s/D%s" % (conduit.repo.phab_url, commit["rev-id"]))


def check_for_invalid_reviewers(reviewers):
    """Return a list of invalid reviewer names.

    Args:
        reviewers: A commit reviewers dict of granted and requested reviewers.
    """

    # Combine the lists of requested reviewers and granted reviewers.
    all_reviewers = []
    found_names = []
    for sublist in list(reviewers.values()):
        all_reviewers.extend(
            [
                normalise_reviewer(r, strip_group=False)
                for r in sublist
                if not r.startswith("#")
            ]
        )

    users = []
    if all_reviewers:
        users = conduit.get_users(all_reviewers)
        found_names = [
            normalise_reviewer(data["userName"], strip_group=False) for data in users
        ]

    # Group reviewers are represented by a "#" prefix
    all_groups = []
    found_groups = []
    for sublist in list(reviewers.values()):
        all_groups.extend(
            [
                normalise_reviewer(r, strip_group=False)
                for r in sublist
                if r.startswith("#")
            ]
        )

    if all_groups:
<<<<<<< HEAD
        # See https://phabricator.services.mozilla.com/conduit/method/project.search/
        api_call_args = {"queryKey": "active", "constraints": {"slugs": all_groups}}
        result = conduit.call("project.search", api_call_args)
        found_groups = [
            "#%s" % normalise_reviewer(data["fields"]["slug"])
            for data in result["data"]
        ]
        # We might be searching by the hashtag.
        try:
            if result["maps"]["slugMap"]:
                found_groups.extend(
                    [
                        "#%s" % normalise_reviewer(r)
                        for r in list(result["maps"]["slugMap"].keys())
                    ]
                )
        except KeyError:
            pass
=======
        groups = conduit.get_groups(all_groups)
        found_groups = ["#%s" % normalise_reviewer(group["name"]) for group in groups]
>>>>>>> 84250106

    all_reviewers.extend(all_groups)
    found_names.extend(found_groups)
    invalid = list(set(all_reviewers) - set(found_names))

    # Find users availability:
    unavailable = [
        dict(
            name=r["userName"],
            until=datetime.datetime.fromtimestamp(r["currentStatusUntil"]).strftime(
                "%Y-%m-%d %H:%M"
            ),
        )
        for r in users
        if r.get("currentStatus") == "away"
    ]

    # Find disabled users:
    disabled = [
        dict(name=r["userName"], disabled=True)
        for r in users
        if "disabled" in r.get("roles", [])
    ]
    return disabled + unavailable + [dict(name=r) for r in invalid]


#
# Arc helpers
#


def arc_out(
    args, cwd, stdin=None, log_output_to_console=True, stderr=None, search_error=None
):
    """arc wrapper that logs output to the console.

    Args:
        args: A list of arguments for the arc command.
        cwd: The directory to run the arc command in.
        stdin: Optionally overrides the standard input pipe to use for the arc
            subprocess call.
        log_output_to_console: Defaults to True.  If set to False, don't log the arc
            standard output to the console (stderr prints to console as normal).
        stderr: Standard error output stream
        search_error: a list of dicts passed to the check_output to parse the
            errors in the error response

    Returns:
        The list of lines arc printed to the console.
    """
    arc_output = check_output(
        ARC + args,
        cwd=cwd,
        split=False,
        stdin=stdin,
        stderr=stderr,
        search_error=search_error,
    )
    if logger.level != logging.DEBUG and log_output_to_console:
        logger.info(arc_output)
    return arc_output


def arc_call_conduit(api_method, api_call_args, cwd):
    """Run 'arc call-conduit' and return the JSON API call result.

    Args:
        api_method: The API method name to call, like 'differential.revision.edit'.
        api_call_args: JSON dict of call args to send.
        cwd: The directory to run the arc command in.

    Raises:
        ConduitAPIError if the API threw an error back at us.
    """
    arc_args = ["call-conduit", api_method]
    # 'arc call-conduit' only accepts its args from STDIN.
    with temporary_file(json.dumps(api_call_args)) as args_file:
        logger.debug("Arc stdin: %s", api_call_args)
        with open(args_file, "rb") as temp_f:
            output = arc_out(
                arc_args,
                cwd=cwd,
                stdin=temp_f,
                log_output_to_console=False,
                stderr=subprocess.STDOUT,
                search_error=ARC_CONDUIT_ERROR,
            )

    # We expect arc output to be a JSON. However, in DEBUG mode, a `--trace` is used and
    # the reponse becomes a multiline string with some messages in plain text.
    output = "\n".join([line for line in output.splitlines() if line.startswith("{")])
    maybe_error = parse_api_error(output)
    if maybe_error:
        raise ConduitAPIError(maybe_error)

    return json.loads(output)["response"]


def parse_api_error(api_response):
    """Parse the string output from 'arc call-conduit' and return any errors found.

    Args:
        api_response: stdout string captured from 'arc call-conduit'.  It should
            contain only valid JSON.

    Returns:
        A string error description if an error occurred or None if no error occurred.
    """
    # Example error response from running
    # $ echo '{}' | arc call-conduit differential.revision.edit | jq .
    #
    # {
    #   "error": "ERR-CONDUIT-CORE",
    #   "errorMessage": "ERR-CONDUIT-CORE: Parameter \"transactions\" is not a list "\
    #       "of transactions.",
    #   "response": null
    # }
    response = json.loads(api_response)
    if response["error"] and response["errorMessage"]:
        return response["errorMessage"]


def install_arc_if_required():
    if os.path.exists(ARC_COMMAND) and os.path.exists(LIBPHUTIL_PATH):
        return

    logger.info("Installing arc")
    logger.debug("arc command: %s", ARC_COMMAND)
    logger.debug("libphutil path: %s", LIBPHUTIL_PATH)

    check_call(["git", "clone", "--depth", "1", ARC_URL, ARC_PATH])
    check_call(["git", "clone", "--depth", "1", LIBPHUTIL_URL, LIBPHUTIL_PATH])


def arc_install_certificate(_):
    """Calls arc to install the Phabricator's certificate."""
    check_call([ARC_COMMAND, "install-certificate"])


def arc_ping(cwd):
    """Sends a ping to the Phabricator server using `conduit.ping` API.

    Returns: `True` if no error, otherwise - `False`
    """
    try:
        arc_call_conduit("conduit.ping", {}, cwd)
    except ConduitAPIError as err:
        logger.error(err)
        return False
    except CommandError:
        return False
    return True


#
# "submit" Command
#


def arc_message(template_vars):
    """Build arc commit desc message from the template"""

    # Map `None` to an empty string.
    for name in list(template_vars.keys()):
        if template_vars[name] is None:
            template_vars[name] = ""

    # `depends_on` is optional.
    if "depends_on" not in template_vars:
        template_vars["depends_on"] = ""

    message = ARC_COMMIT_DESC_TEMPLATE.format(**template_vars)
    logger.debug("--- arc message\n%s\n---" % message)
    return message


def make_blocking(reviewers):
    return ["%s!" % r.rstrip("!") for r in reviewers]


def remove_duplicates(reviewers):
    """Remove all duplicate items from the list.

    Args:
        reviewers: list of strings representing IRC nicks of reviewers.

    Returns: list of unique reviewers.

    Duplicates with excalamation mark are prefered.
    """
    unique = []
    nicks = []
    for reviewer in reviewers:
        nick = reviewer.lower().strip("!")
        if reviewer.endswith("!") and nick in nicks:
            nicks.remove(nick)
            unique = [r for r in unique if r.lower().strip("!") != nick]

        if nick not in nicks:
            nicks.append(nick)
            unique.append(reviewer)

    return unique


def update_commits_from_args(commits, args):
    """Modify commit description based on args and configuration.

    Args:
        commits: list of dicts representing the commits in commit stack
        args: argparse.ArgumentParser object. In this function we're using
            following attributes:
            * reviewer - list of strings representing reviewers
            * blocker - list of string representing blocking reviewers
            * bug - an integer representing bug id in Bugzilla

    Command args always overwrite commit desc.
    Overwriting reviewers rules
    (The "-r" are loaded into args.reviewer and "-R" into args.blocker):
        a) Recognize `r=` and `r?` from commit message title.
        b) Modify reviewers only if `-r` or `-R` is used in call arguments.
        c) Add new reviewers using `r=`.
        d) Do not modify reviewers already provided in the title (`r?` or `r=`).
        e) Delete reviewer if `-r` or `-R` is used and the reviewer is not mentioned.

    If no reviewers are provided by args and an `always_blocking` flag is set
    change all reviewers in title to blocking.
    """
    # Build list of reviewers from args.
    reviewers = list(set(args.reviewer)) if args.reviewer else []
    # Order might be changed here `list(set(["one", "two"])) == ['two', 'one']`
    reviewers.sort()
    blockers = [r.rstrip("!") for r in args.blocker] if args.blocker else []
    # User might use "-r <nick>!" to provide a blocking reviewer.
    # Add all such blocking reviewers to blockers list.
    blockers += [r.rstrip("!") for r in reviewers if r.endswith("!")]
    blockers = list(set(blockers))
    blockers.sort()
    # Remove blocking reviewers from reviewers list
    reviewers_no_flag = [r.strip("!") for r in reviewers]
    reviewers = [r for r in reviewers_no_flag if r.lower() not in blockers]
    # Add all blockers to reviewers list. Reviewers list will contain a list
    # of all reviewers where blocking ones are marked with the "!" suffix.
    reviewers += make_blocking(blockers)
    reviewers = remove_duplicates(reviewers)
    lowercase_reviewers = [r.lower() for r in reviewers]
    lowercase_blockers = [r.lower() for r in blockers]

    for commit in commits:
        if reviewers:
            # Only the reviewers mentioned in command line args will remain.
            # New reviewers will be marked as "granted" (r=).
            granted = reviewers[:]
            requested = []

            # commit["reviewers"]["request|"] is a list containing reviewers
            # provided in commit's title with an r? mark.
            for reviewer in commit["reviewers"]["request"]:
                r = reviewer.strip("!")
                # check which request reviewers are provided also via -r
                if r.lower() in lowercase_reviewers:
                    requested.append(r)
                    granted.remove(r)
                # check which request reviewers are provided also via -R
                elif r.lower() in lowercase_blockers:
                    requested.append("%s!" % r)
                    granted.remove("%s!" % r)
        else:
            granted = commit["reviewers"].get("granted", [])
            requested = commit["reviewers"].get("request", [])

        commit["reviewers"] = dict(granted=granted, request=requested)
        if args.bug:
            # Bug ID command arg used.
            commit["bug-id"] = args.bug

    # Otherwise honour config setting to always use blockers
    if not reviewers and config.always_blocking:
        for commit in commits:
            commit["reviewers"] = dict(
                request=make_blocking(commit["reviewers"]["request"]),
                granted=make_blocking(commit["reviewers"]["granted"]),
            )

    update_commit_title_previews(commits)


def update_revision_description(transactions, commit, revision):
    # Appends differential.revision.edit transaction(s) to `transactions` if
    # updating the commit title and/or summary is required.

    if commit["title"] != revision["fields"]["title"]:
        transactions.append(dict(type="title", value=commit["title"]))

    # The Phabricator API will refuse the new summary value if we include the
    # "Differential Revision:" keyword in the summary body.
    local_body = strip_differential_revision(commit["body"]).strip()
    remote_body = strip_differential_revision(revision["fields"]["summary"]).strip()
    if local_body != remote_body:
        transactions.append(dict(type="summary", value=local_body))


def update_revision_bug_id(transactions, commit, revision):
    # Appends differential.revision.edit transaction(s) to `transactions` if
    # updating the commit bug-id is required.
    if commit["bug-id"] != revision["fields"]["bugzilla.bug-id"]:
        transactions.append(dict(type="bugzilla.bug-id", value=commit["bug-id"]))


def update_revision_reviewers(transactions, commit):
    # Appends differential.revision.edit transaction(s) to `transactions` to
    # set the reviewers.

    all_reviewing = commit["reviewers"]["request"] + commit["reviewers"]["granted"]

    # Find reviewers PHIDs
    all_reviewers = [r for r in all_reviewing if not r.startswith("#")]
    # preload all reviewers
    conduit.get_users(all_reviewers)
    reviewers = [r for r in all_reviewers if not r.endswith("!")]
    blocking_reviewers = [r.rstrip("!") for r in all_reviewers if r.endswith("!")]
    reviewers_phid = [user["phid"] for user in conduit.get_users(reviewers)]
    blocking_phid = [
        "blocking(%s)" % user["phid"] for user in conduit.get_users(blocking_reviewers)
    ]

    # Find groups PHIDs
    all_groups = [g for g in all_reviewing if g.startswith("#")]
    groups = [g for g in all_groups if not g.endswith("!")]
    blocking_groups = [g.rstrip("!") for g in all_groups if g.endswith("!")]
    # preload all groups
    conduit.get_groups(all_groups)
    groups_phid = [group["phid"] for group in conduit.get_groups(groups)]
    bl_groups_phid = [
        "blocking(%s)" % group["phid"] for group in conduit.get_groups(blocking_groups)
    ]

    all_reviewing_phid = reviewers_phid + blocking_phid + groups_phid + bl_groups_phid
    transactions.extend([dict(type="reviewers.set", value=all_reviewing_phid)])


def submit(repo, args):
    if DEBUG:
        ARC.append("--trace")

    repo.before_submit()

    # Find and preview commits to submits.
    with wait_message("Looking for commits.."):
        commits = repo.commit_stack()
    if not commits:
        raise Error("Failed to find any commits to submit")
    logger.warning(
        "Submitting %s commit%s %s:"
        % (
            len(commits),
            "" if len(commits) == 1 else "s",
            "as Work In Progress" if args.wip else "for review",
        )
    )

    with wait_message("Loading commits.."):
        # Pre-process to load metadata.
        morph_blocking_reviewers(commits)
        augment_commits_from_body(commits)
        update_commits_from_args(commits, args)

        # Check if arc is configured
        if not repo.check_arc():
            raise Error("Failed to run %s." % ARC_COMMAND)

        # Check if raw Conduit API can be used
        if not conduit.check():
            raise Error("Failed to use Conduit API")

    # Validate commit stack is suitable for review.
    show_commit_stack(commits, validate=True, ignore_reviewers=args.wip)
    try:
        with wait_message("Checking commits.."):
            repo.check_commits_for_submit(commits, validate_reviewers=not args.wip)
    except Error as e:
        if not args.force:
            raise Error("Unable to submit commits:\n\n%s" % e)
        logger.error("Ignoring issues found with commits:\n\n%s" % e)

    # Show a warning if there are untracked files.
    if config.warn_untracked:
        untracked = repo.untracked()
        if untracked:
            logger.warning(
                "Warning: found %s untracked file%s (will not be submitted):"
                % (len(untracked), "" if len(untracked) == 1 else "s")
            )
            if len(untracked) <= 5:
                for filename in untracked:
                    logger.info("  %s" % filename)

    # Show a warning if -m is used and there are new commits.
    if args.message and any([c for c in commits if not c["rev-id"]]):
        logger.warning(
            "Warning: --message works with updates only, and will not\n"
            "be result in a comment on new revisions."
        )

    # Confirmation prompt.
    if args.yes:
        pass
    elif config.auto_submit and not args.interactive:
        logger.info(
            "Automatically submitting (as per submit.auto_submit in %s)" % config.name
        )
    else:
        res = prompt(
            "Submit to %s" % PHABRICATOR_URLS.get(repo.phab_url, repo.phab_url),
            ["Yes", "No", "Always"],
        )
        if res == "No":
            return
        if res == "Always":
            config.auto_submit = True
            config.write()

    # Process.
    previous_commit = None
    # Collect all existing revisions to get reviewers info.
    rev_ids_to_update = [int(c["rev-id"]) for c in commits if c.get("rev-id")]
    revisions_to_update = None
    if rev_ids_to_update:
        with wait_message("Loading revision data..."):
            list_to_update = conduit.get_revisions(ids=rev_ids_to_update)

        revisions_to_update = {str(r["id"]): r for r in list_to_update}

    for commit in commits:
        # Only revisions being updated have an ID.  Newly created ones don't.
        is_update = bool(commit["rev-id"])
        revision_to_update = (
            revisions_to_update[commit["rev-id"]] if is_update else None
        )
        existing_reviewers = (
            revision_to_update["attachments"]["reviewers"]["reviewers"]
            if revision_to_update
            else None
        )
        has_commit_reviewers = bool(
            commit["reviewers"]["granted"] + commit["reviewers"]["request"]
        )

        # Let the user know something's happening.
        if is_update:
            logger.info("\nUpdating revision D%s:" % commit["rev-id"])
        else:
            logger.info("\nCreating new revision:")

        logger.info("%s %s" % (commit["name"], commit["title-preview"]))
        repo.checkout(commit["node"])

        # WIP submissions shouldn't set reviewers on phabricator.
        if args.wip:
            reviewers = ""
        else:
            reviewers = ", ".join(
                commit["reviewers"]["granted"] + commit["reviewers"]["request"]
            )

        # Create arc-annotated commit description.
        template_vars = dict(
            title=commit["title-preview"],
            body=commit["body"],
            reviewers=reviewers,
            bug_id=commit["bug-id"],
        )
        summary = commit["body"]
        if previous_commit and not args.no_stack:
            template_vars["depends_on"] = "Depends on D%s" % previous_commit["rev-id"]
            summary = "%s\n\n%s" % (summary, template_vars["depends_on"])

        message = arc_message(template_vars)

        if args.no_arc:
            # Create a diff if needed
            with wait_message("Creating local diff..."):
                diff = repo.get_diff(commit)

            if diff:
                with wait_message("Uploading binary file(s)..."):
                    diff.upload_files()

                with wait_message("Submitting the diff..."):
                    diff_phid = diff.submit(repo.phid, commit, message)
            else:
                diff_phid = None

            if is_update:
                with wait_message("Updating revision..."):
                    rev = conduit.update_revision(
                        commit,
                        has_commit_reviewers,
                        existing_reviewers,
                        diff_phid=diff_phid,
                        wip=args.wip,
                        comment=args.message,
                    )
            else:
                with wait_message("Creating a new revision..."):
                    rev = conduit.create_revision(
                        commit,
                        commit["title-preview"],
                        summary,
                        diff_phid,
                        has_commit_reviewers,
                        wip=args.wip,
                    )

            revision_url = "%s/D%s" % (repo.phab_url, rev["object"]["id"])

        else:
            # Run arc.
            with temporary_file(message) as message_file:
                arc_args = (
                    ["diff"]
                    + ["--base", "arc:this"]
                    + ["--allow-untracked", "--no-amend", "--no-ansi"]
                    + ["--message-file", message_file]
                )
                if args.nolint:
                    arc_args.append("--nolint")
                if args.wip:
                    arc_args.append("--plan-changes")
                if args.lesscontext:
                    arc_args.append("--less-context")
                if is_update:
                    message = args.message if args.message else DEFAULT_UPDATE_MESSAGE
                    arc_args.extend(
                        ["--message", message] + ["--update", commit["rev-id"]]
                    )
                else:
                    arc_args.append("--create")

                revision_url = None
                for line in check_call_by_line(
                    ARC + arc_args, cwd=repo.path, never_log=True
                ):
                    print(line)

                    # Extract Revision URL.
                    m = ARC_OUTPUT_REV_URL_RE.search(line)
                    if m:
                        revision_url = m.group(1)

            if not revision_url:
                raise Error("Failed to find 'Revision URL' in arc output")

            if is_update:
                current_status = revision_to_update["fields"]["status"]["value"]
                with wait_message("Updating D%s.." % commit["rev-id"]):
                    transactions = []
                    revision = conduit.get_revisions(ids=[int(commit["rev-id"])])[0]

                    update_revision_description(transactions, commit, revision)
                    update_revision_bug_id(transactions, commit, revision)

                    # Add reviewers only if revision lacks them
                    if not args.wip and has_commit_reviewers and not existing_reviewers:
                        update_revision_reviewers(transactions, commit)
                        if current_status != "needs-review":
                            transactions.append(dict(type="request-review"))

                    if transactions:
                        arc_call_conduit(
                            "differential.revision.edit",
                            {
                                "objectIdentifier": "D%s" % commit["rev-id"],
                                "transactions": transactions,
                            },
                            repo.path,
                        )

        # Append/replace div rev url to/in commit description.
        body = amend_revision_url(commit["body"], revision_url)

        # Amend the commit if required.
        if commit["title-preview"] != commit["title"] or body != commit["body"]:
            commit["title"] = commit["title-preview"]
            commit["body"] = body
            commit["rev-id"] = parse_arc_diff_rev(commit["body"])
            with wait_message("Updating commit.."):
                repo.amend_commit(commit, commits)

        previous_commit = commit

    # Cleanup (eg. strip nodes) and refresh to ensure the stack is right for the
    # final showing.
    with wait_message("Cleaning up.."):
        repo.finalize(commits)
        repo.after_submit()
        repo.cleanup()
        repo.refresh_commit_stack(commits)

    logger.warning("\nCompleted")
    show_commit_stack(commits, validate=False, show_rev_urls=True)


#
# Self-Updater
#


def get_self_release():
    """Queries github for the most recent release's tag and timestamp"""
    releases_api_url = "https://api.github.com/repos/%s/releases/latest" % SELF_REPO
    logger.debug("fetching %s" % releases_api_url)

    # Grab release json from github's api, using a very short timeout.
    try:
        response = urllib.request.urlopen(releases_api_url, timeout=5)
    except (urllib.error.HTTPError, urllib.error.URLError) as e:
        raise Error("Failed to check for updates: %s" % e)

    result = response.read().decode("utf-8")
    try:
        release = json.loads(result)
    except ValueError:
        raise Error("Malformed response from GitHub when checking for updates")
    logger.debug(release)

    # Grab the published and last-modified timestamps.
    published_at = parse_zulu_time(release["published_at"])
    try:
        m_time = os.path.getmtime(SELF_FILE)
    except OSError as e:
        if e.errno != errno.ENOENT:
            raise
        m_time = 0
    logger.debug("published_at: %s" % datetime.datetime.fromtimestamp(published_at))
    logger.debug("m_time: %s" % datetime.datetime.fromtimestamp(m_time))

    return dict(
        published_at=published_at,
        update_required=published_at > m_time,
        tag=str(release["tag_name"]),
    )


def update_arc():
    """Write the last check and update arc."""

    def update_repo(name, path):
        logger.info("Updating %s..." % name)
        rev = check_output(["git", "rev-parse", "HEAD"], split=False, cwd=path)
        check_call(["git", "pull", "--quiet"], cwd=path)
        if rev != check_output(["git", "rev-parse", "HEAD"], split=False, cwd=path):
            logger.info("%s updated" % name)
        else:
            logger.info("Update of %s not required" % name)

    try:
        update_repo("libphutil", LIBPHUTIL_PATH)
        update_repo("arcanist", ARC_PATH)
    except subprocess.CalledProcessError:
        result = prompt(
            "Would you like to skip arc upgrades in the future?", ["Yes", "No"]
        )
        if result == "Yes":
            config.arc_last_check = -1
            config.write()
    else:
        config.arc_last_check = int(time.time())
        config.write()


def check_for_updates():
    """Log a message if an update is required/available"""

    # Notify for self updates.
    if (
        config.self_last_check >= 0
        and time.time() - config.self_last_check > SELF_UPDATE_FREQUENCY * 60 * 60
    ):
        config.self_last_check = int(time.time())
        config.write()

        try:
            release = get_self_release()
        except Error as e:
            logger.warning(e.message)
            return

        if release["update_required"]:
            logger.warning("Version %s of `moz-phab` is now available" % release["tag"])
            logger.info("Run `moz-phab self-update` to update")
        else:
            logger.debug("update check not required")

    # Update arc.
    if (
        config.arc_last_check >= 0
        and time.time() - config.arc_last_check > ARC_UPDATE_FREQUENCY * 60 * 60
    ):
        update_arc()


def self_update(args):
    """`self-update` command, updates arc and this script"""
    # Update arc.
    if config.arc_last_check >= 0:
        update_arc()

    # Update moz-phab
    release = get_self_release()

    if not release["update_required"] and not args.force:
        logger.info("Update of `moz-phab` not required")
        return

    logger.info("Updating `moz-phab` to v%s" % release["tag"])

    url = "https://raw.githubusercontent.com/%s/%s/moz-phab" % (
        SELF_REPO,
        release["tag"],
    )
    logger.debug("updating '%s' from %s" % (SELF_FILE, url))
    try:
        gh = urllib.request.urlopen(url)
        with open(SELF_FILE, "wb", encoding="utf-8") as fh:
            fh.write(gh.read())
        os.chmod(SELF_FILE, stat.S_IRWXU)
    except (urllib.error.HTTPError, urllib.error.URLError) as e:
        raise Error("Failed to download update: %s" % e)

    logger.info("%s updated" % SELF_FILE)


def apply_patch(diff, cwd):
    """Apply a patch provided in the `diff`."""
    with temporary_file(diff) as temp_f:
        check_call([GIT_COMMAND[0], "apply", temp_f], cwd=cwd)


def get_base_ref(diff):
    for ref in diff["fields"].get("refs", []):
        if ref["type"] == "base":
            return ref["identifier"]


def check_revision_id(value):
    # D123 or 123
    m = re.search(r"^D?(\d+)$", value)
    if m:
        return int(m.group(1))

    # Full URL
    m = re.search(r"^https?://[^/]+/D(\d+)", value)
    if m:
        return int(m.group(1))

    # Invalid
    raise argparse.ArgumentTypeError(
        "Invalid Revision ID (expected number or URL): %s\n" % value
    )


def patch(repo, args):
    """Patch repository from Phabricator's revisions.

    By default:
    * perform sanity checks
    * find the base commit
    * create a new branch/bookmark
    * apply the patches and commit the changes

    args.no_commit is True - no commit will be created after applying diffs
    args.apply_to - <head|tip|branch> (default: branch)
        branch - find base commit and apply on top of it
        head/tip - apply changes to current commit
    args.raw is True - only print out the diffs (--force doesn't change anything)

    Raises:
    * Error if uncommited changes are present in the working tree
    * Error if Phabricator revision is not found
    * Error if `--apply-to base` and no base commit found in the first diff
    * Error if base commit not found in repository
    """
    # Check if raw Conduit API can be used
    if not conduit.check():
        raise Error("Failed to use Conduit API")

    # Look for any uncommited changes
    if not args.raw:
        with wait_message("Checking repository.."):
            clean = repo.is_worktree_clean()
        if not clean:
            raise Error(
                "Uncommited changes present. Please %s them or commit before patching."
                % ("shelve" if isinstance(repo, Mercurial) else "stash")
            )

    # Get the target revision
    with wait_message("Fetching D%s.." % args.revision_id):
        revs = conduit.get_revisions(ids=[args.revision_id])

    if not revs:
        raise Error("Revision not found")

    revision = revs[0]

    if not args.skip_dependencies:
        with wait_message("Fetching D%s children.." % args.revision_id):
            try:
                children = conduit.get_successor_phids(
                    revision["phid"], include_abandoned=args.include_abandoned
                )
                non_linear = False
            except NonLinearException:
                children = []
                non_linear = True

        patch_children = True
        if children:
            if args.yes or config.always_full_stack:
                patch_children = True

            else:
                children_msg = (
                    "a child commit" if len(children) == 1 else "child commits"
                )
                res = prompt(
                    "Revision D%s has %s.  Would you like to patch the "
                    "full stack?." % (args.revision_id, children_msg),
                    ["Yes", "No", "Always"],
                )
                if res == "Always":
                    config.always_full_stack = True
                    config.write()

                patch_children = res == "Yes" or res == "Always"

            if patch_children:
                if non_linear and not args.yes:
                    logger.warning(
                        "Revision D%s has a non-linear successor graph.\n"
                        "Unable to apply the full stack." % args.revision_id
                    )
                    res = prompt("Continue with only part of the stack?", ["Yes", "No"])
                    if res == "No":
                        return

        # Get list of PHIDs in the stack
        try:
            with wait_message("Fetching D%s parents.." % args.revision_id):
                phids = conduit.get_ancestor_phids(revision["phid"])
        except NonLinearException:
            raise Error("Non linear dependency detected. Unable to patch the stack.")

        # Pull revisions data
        if phids:
            with wait_message("Fetching related revisions.."):
                revs.extend(conduit.get_revisions(phids=phids))
            revs.reverse()

        if children and patch_children:
            with wait_message("Fetching related revisions.."):
                revs.extend(conduit.get_revisions(phids=children))

    # Set the target id
    rev_id = revs[-1]["id"]

    if not args.raw:
        logger.info(
            "Patching revision%s: %s"
            % ("s" if len(revs) > 1 else "", " ".join(["D%s" % r["id"] for r in revs]))
        )

    # Pull diffs
    with wait_message("Downloading patch information.."):
        diffs = conduit.get_diffs([r["fields"]["diffPHID"] for r in revs])

    if not args.no_commit and not args.raw:
        for rev in revs:
            diff = diffs[rev["fields"]["diffPHID"]]
            if not diff["attachments"]["commits"]["commits"]:
                raise Error(
                    "A diff without commit information detected in revision D%s.\n"
                    "Use `--no-commit` to patch the working tree." % rev["id"]
                )

    base_node = None
    if not args.raw:
        if args.apply_to == "base":
            base_node = get_base_ref(diffs[revs[0]["fields"]["diffPHID"]])

            if not base_node:
                raise Error(
                    "Base commit not found in diff. "
                    "Use `--apply-to here` to patch current commit."
                )
        elif args.apply_to != "here":
            base_node = args.apply_to

        if args.apply_to != "here":
            try:
                with wait_message("Checking %s.." % base_node[:12]):
                    base_node = repo.check_node(base_node)
            except NotFoundError as e:
                msg = "Unknown revision: %s" % base_node[:12]
                if str(e):
                    msg += "\n%s" % str(e)

                if args.apply_to == "base":
                    msg += "\nUse --apply-to to set the base commit."

                raise Error(msg)

        branch_name = None if args.no_commit else "D%s" % rev_id
        repo.before_patch(base_node, branch_name)

    parent = None
    for rev in revs:
        # Prepare the body using just the data from Phabricator
        body = prepare_body(
            rev["fields"]["title"],
            rev["fields"]["summary"],
            rev["id"],
            repo.phab_url,
            depends_on=parent,
        )
        parent = rev["id"]
        diff = diffs[rev["fields"]["diffPHID"]]
        with wait_message("Downloading D%s.." % rev["id"]):
            raw = conduit.call("differential.getrawdiff", {"diffID": diff["id"]})

        if args.no_commit:
            if repo.vcs == "hg" and not which_path(GIT_COMMAND[0]):
                raise Error(
                    "Failed to find 'git' executable.\n"
                    "Git is required to apply patches."
                )
            with wait_message("Applying D%s.." % rev["id"]):
                apply_patch(raw, repo.path)

        elif args.raw:
            logger.info(raw)

        else:
            diff_commits = diff["attachments"]["commits"]["commits"]
            author = "%s <%s>" % (
                diff_commits[0]["author"]["name"],
                diff_commits[0]["author"]["email"],
            )
            author_date = datetime.datetime.fromtimestamp(
                diff["fields"]["dateCreated"]
            ).isoformat()

            try:
                with wait_message("Applying D%s.." % rev["id"]):
                    repo.apply_patch(raw, body, author, author_date)
            except subprocess.CalledProcessError:
                raise Error("Patch failed to apply")

        if not args.raw and rev["id"] != revs[-1]["id"]:
            logger.info("D%s applied" % rev["id"])

    if not args.raw:
        logger.warning("D%s applied" % rev_id)


def arc_pass(args):
    if DEBUG:
        ARC.append("--trace")

    try:
        check_call(ARC + args.commands)
    except subprocess.CalledProcessError:
        pass


#
# Main
#


class ColourFormatter(logging.Formatter):
    def __init__(self):
        if DEBUG:
            fmt = "%(levelname)-8s %(asctime)-13s %(message)s"
        else:
            fmt = "%(message)s"
        super(ColourFormatter, self).__init__(fmt)
        self.log_colours = {"WARNING": 34, "ERROR": 31}  # blue, red

    def format(self, record):
        result = super(ColourFormatter, self).format(record)
        if HAS_ANSI and record.levelname in self.log_colours:
            result = "\033[%sm%s\033[0m" % (self.log_colours[record.levelname], result)
        return result


def init_logging():
    stdout_handler = logging.StreamHandler(sys.stdout)
    stdout_handler.setFormatter(ColourFormatter())
    stdout_handler.setLevel(logging.DEBUG if DEBUG else logging.INFO)
    logger.addHandler(stdout_handler)

    file_handler = logging.handlers.RotatingFileHandler(
        filename=LOG_FILE, maxBytes=LOG_MAX_SIZE, backupCount=LOG_BACKUPS
    )
    file_handler.setFormatter(
        logging.Formatter("%(asctime)-13s %(levelname)-8s %(message)s")
    )
    file_handler.setLevel(logging.DEBUG)
    logger.addHandler(file_handler)

    logger.setLevel(logging.DEBUG)

    # clean up old date-based logs
    now = time.time()
    for filename in sorted(glob("%s/*.log.*" % os.path.dirname(LOG_FILE))):
        m = re.search(r"\.(\d\d\d\d)-(\d\d)-(\d\d)$", filename)
        if not m:
            continue
        file_time = calendar.timegm(
            (int(m.group(1)), int(m.group(2)), int(m.group(3)), 0, 0, 0)
        )
        if (now - file_time) / (60 * 60 * 24) > 8:
            logger.debug("deleting old log file: %s" % os.path.basename(filename))
            os.unlink(filename)


def parse_args(argv):
    parser = argparse.ArgumentParser()
    commands = parser.add_subparsers(
        dest="command",
        metavar="COMMAND",
        description="For full command description: moz-phab COMMAND -h",
    )
    commands.required = True

    # submit

    submit_parser = commands.add_parser(
        "submit", help="Submit commits(s) to Phabricator"
    )
    submit_parser.add_argument(
        "--path", "-p", help="Set path to repository (default: detected)"
    )
    submit_parser.add_argument(
        "--yes",
        "-y",
        action="store_true",
        help="Submit without confirmation (default: %s)" % config.auto_submit,
    )
    submit_parser.add_argument(
        "--interactive",
        "-i",
        action="store_true",
        help="Submit with confirmation (default: %s)" % (not config.auto_submit),
    )
    submit_parser.add_argument(
        "--message",
        "-m",
        help="Provide a custom update message (default: %s)" % DEFAULT_UPDATE_MESSAGE,
    )
    submit_parser.add_argument(
        "--force",
        "-f",
        action="store_true",
        help="Override sanity checks and force submission; a tool of last resort",
    )
    submit_parser.add_argument(
        "--force-delete",
        action="store_true",
        help="Mercurial only. Override the fail if a DAG branch point detected "
        "and no evolve installed",
    )
    submit_parser.add_argument(
        "--bug", "-b", help="Set Bug ID for all commits (default: from commit)"
    )
    submit_parser.add_argument(
        "--reviewer",
        "--reviewers",
        "-r",
        action="append",
        help="Set review(s) for all commits (default: from commit)",
    )
    submit_parser.add_argument(
        "--blocker",
        "--blockers",
        "-R",
        action="append",
        help="Set blocking review(s) for all commits (default: from commit)",
    )
    submit_parser.add_argument(
        "--nolint",
        "--no-lint",
        action="store_true",
        help="Do not run lint (default: lint changed files if configured)",
    )
    submit_parser.add_argument(
        "--wip",
        "--plan-changes",
        action="store_true",
        help="Create or update a revision without requesting a code review",
    )
    submit_parser.add_argument(
        "--less-context",
        "--lesscontext",
        action="store_true",
        dest="lesscontext",
        help=(
            "Normally, files are diffed with full context: the entire file "
            "is sent to Phabricator so reviewers can 'show more' and see "
            "it. If you are making changes to very large files with tens of "
            "thousands of lines, this may not work well. With this flag, a "
            "revision will be created that has only a few lines of context."
        ),
    )
    submit_parser.add_argument(
        "--no-stack",
        action="store_true",
        help="Submit multiple commits, but do not mark them as dependant",
    )
    submit_parser.add_argument(
        "--upstream",
        "--remote",
        "-u",
        action="append",
        help='Set upstream branch to detect the starting commit. (default: "")',
    )
    submit_parser.add_argument(
        "--no-arc", action="store_true", help="EXPERIMENTAL: Submit without Arcanist."
    )
    submit_parser.add_argument(
        "--force-vcs",
        action="store_true",
        help="EXPERIMENTAL: Override VCS compatibility check.",
    )
    submit_parser.add_argument(
        "--safe-mode",
        dest="safe_mode",
        action="store_true",
        help="Run VCS with only necessary extensions.",
    )
    submit_parser.add_argument(
        "start_rev",
        nargs="?",
        default="(auto)",
        help="Start revision of range to submit (default: detected)",
    )
    submit_parser.add_argument(
        "end_rev",
        nargs="?",
        default=".",
        help="End revision of range to submit (default: current commit)",
    )

    # arc informs users to pass --trace for more output, so we need to accept it.
    submit_parser.add_argument("--trace", action="store_true", help=argparse.SUPPRESS)

    submit_parser.set_defaults(func=submit, needs_repo=True)

    # self-update

    update_parser = commands.add_parser("self-update", help="Update review script")
    update_parser.add_argument(
        "--force", "-f", action="store_true", help="Force update even if not necessary"
    )
    update_parser.set_defaults(func=self_update, needs_repo=False)

    # patch

    patch_parser = commands.add_parser("patch", help="Patch from Phabricator revision")
    patch_parser.add_argument(
        "revision_id", type=check_revision_id, help="Revision number"
    )
    patch_group = patch_parser.add_mutually_exclusive_group()
    patch_group.add_argument(
        "--apply-to",
        "--applyto",
        "-a",
        metavar="TARGET",
        dest="apply_to",
        help="Where to apply the patch? <{NODE}|here|base> (default: %s)"
        % config.apply_patch_to,
    )
    patch_group.add_argument(
        "--raw", action="store_true", help="Prints out the raw diff to the STDOUT"
    )
    patch_parser.add_argument(
        "--no-commit",
        "--nocommit",
        action="store_true",
        dest="no_commit",
        help="Do not commit. Applies the changes with the `patch` command",
    )
    patch_parser.add_argument(
        "--no-bookmark",
        "--nobookmark",
        action="store_true",
        dest="no_bookmark",
        help="(Mercurial only) Do not create the bookmark",
    )
    patch_parser.add_argument(
        "--no-branch",
        "--nobranch",
        action="store_true",
        dest="no_branch",
        help="(Git only) Do not create the branch",
    )
    patch_parser.add_argument(
        "--skip-dependencies",
        action="store_true",
        help="Do not search for dependencies; patch only one revision",
    )
    patch_parser.add_argument(
        "--include-abandoned", action="store_true", help="Apply abandoned revisions"
    )
    patch_parser.add_argument(
        "--yes",
        "-y",
        action="store_true",
        help="Patch without confirmation (default: False)",
    )
    patch_parser.add_argument(
        "--safe-mode",
        dest="safe_mode",
        action="store_true",
        help="Run VCS with only necessary extensions.",
    )
    patch_parser.set_defaults(func=patch, needs_repo=True)

    # install-certificate

    cert_parser = commands.add_parser(
        "install-certificate", help="Install Phabricator certificate locally"
    )
    cert_parser.set_defaults(func=arc_install_certificate, needs_repo=False)

    # arc

    arc_parser = commands.add_parser("arc", help="Call Arcanist")
    arc_parser.add_argument("commands", nargs=argparse.REMAINDER)
    arc_parser.set_defaults(func=arc_pass, needs_repo=False)

    # if we're called without a command and from within a repository, default to submit.
    if not argv or (
        not (set(argv) & {"-h", "--help"})
        and argv[0] not in [choice for choice in commands.choices]
        and find_repo_root(os.getcwd())
    ):
        logger.debug("defaulting to `submit`")
        argv.insert(0, "submit")

    return parser.parse_args(argv)


def main(argv):
    global config, HAS_ANSI, DEBUG, SHOW_SPINNER
    try:
        if not os.path.exists(MOZBUILD_PATH):
            os.makedirs(MOZBUILD_PATH)

        init_logging()
        config = Config()
        os.environ["MOZPHAB"] = "1"

        if config.no_ansi:
            HAS_ANSI = False

        install_arc_if_required()

        # Ensure ssl certificates are validated (see PEP 476).
        if hasattr(ssl, "_https_verify_certificates"):
            # PEP 493: "private" API to configure HTTPS defaults without monkeypatching
            # noinspection PyProtectedMember
            ssl._https_verify_certificates()
        else:
            logger.warning(
                "Your version of Python does not validate HTTPS "
                "certificates.  Please consider upgrading to Python 2.7.9 "
                "or later."
            )

        args = parse_args(argv)

        if hasattr(args, "trace") and args.trace:
            DEBUG = True
        if DEBUG:
            SHOW_SPINNER = False

        if args.command != "self-update":
            check_for_updates()

        if args.command == "patch" and not args.apply_to:
            args.apply_to = config.apply_patch_to

        if args.needs_repo:
            with wait_message("Starting up.."):
                repo = repo_from_args(args)

            conduit.set_repo(repo)
            try:
                args.func(repo, args)
            finally:
                repo.cleanup()

        else:
            args.func(args)

    except KeyboardInterrupt:
        pass
    except Error as e:
        logger.error(e)
        sys.exit(1)
    except Exception as e:
        logger.error(
            traceback.format_exc() if DEBUG else "%s: %s" % (e.__class__.__name__, e)
        )
        sys.exit(1)


if __name__ == "__main__":
    main(sys.argv[1:])<|MERGE_RESOLUTION|>--- conflicted
+++ resolved
@@ -3284,29 +3284,8 @@
         )
 
     if all_groups:
-<<<<<<< HEAD
-        # See https://phabricator.services.mozilla.com/conduit/method/project.search/
-        api_call_args = {"queryKey": "active", "constraints": {"slugs": all_groups}}
-        result = conduit.call("project.search", api_call_args)
-        found_groups = [
-            "#%s" % normalise_reviewer(data["fields"]["slug"])
-            for data in result["data"]
-        ]
-        # We might be searching by the hashtag.
-        try:
-            if result["maps"]["slugMap"]:
-                found_groups.extend(
-                    [
-                        "#%s" % normalise_reviewer(r)
-                        for r in list(result["maps"]["slugMap"].keys())
-                    ]
-                )
-        except KeyError:
-            pass
-=======
         groups = conduit.get_groups(all_groups)
         found_groups = ["#%s" % normalise_reviewer(group["name"]) for group in groups]
->>>>>>> 84250106
 
     all_reviewers.extend(all_groups)
     found_names.extend(found_groups)
